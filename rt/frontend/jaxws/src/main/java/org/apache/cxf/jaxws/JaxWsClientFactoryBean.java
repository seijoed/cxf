/**
 * Licensed to the Apache Software Foundation (ASF) under one
 * or more contributor license agreements. See the NOTICE file
 * distributed with this work for additional information
 * regarding copyright ownership. The ASF licenses this file
 * to you under the Apache License, Version 2.0 (the
 * "License"); you may not use this file except in compliance
 * with the License. You may obtain a copy of the License at
 *
 * http://www.apache.org/licenses/LICENSE-2.0
 *
 * Unless required by applicable law or agreed to in writing,
 * software distributed under the License is distributed on an
 * "AS IS" BASIS, WITHOUT WARRANTIES OR CONDITIONS OF ANY
 * KIND, either express or implied. See the License for the
 * specific language governing permissions and limitations
 * under the License.
 */
package org.apache.cxf.jaxws;



import javax.xml.ws.soap.SOAPBinding;

import org.apache.cxf.binding.soap.SoapBindingConfiguration;
import org.apache.cxf.frontend.ClientFactoryBean;
import org.apache.cxf.jaxws.binding.soap.JaxWsSoapBindingConfiguration;
import org.apache.cxf.jaxws.support.JaxWsServiceFactoryBean;

/**
 * Bean to help easily create Client endpoints for JAX-WS.
 */
public class JaxWsClientFactoryBean extends ClientFactoryBean {


    public JaxWsClientFactoryBean() {
        super(new JaxWsServiceFactoryBean());
    }
    
    protected SoapBindingConfiguration createSoapBindingConfig() {
<<<<<<< HEAD
        JaxWsSoapBindingConfiguration bc  
            = new JaxWsSoapBindingConfiguration((JaxWsServiceFactoryBean)getServiceFactory());
        if (transportId != null) {
            bc.setTransportURI(transportId);
        }
        return bc;
=======
        return new JaxWsSoapBindingConfiguration((JaxWsServiceFactoryBean)getServiceFactory());
>>>>>>> a0b8b388
    }

    @Override
    public void setBindingId(String bind) {
        super.setBindingId(bind);
        if (SOAPBinding.SOAP11HTTP_BINDING.equals(bind)
            || SOAPBinding.SOAP12HTTP_BINDING.equals(bind)) {
            setBindingConfig(new JaxWsSoapBindingConfiguration((JaxWsServiceFactoryBean)getServiceFactory()));
        } else if (SOAPBinding.SOAP11HTTP_MTOM_BINDING.equals(bind)
            || SOAPBinding.SOAP12HTTP_MTOM_BINDING.equals(bind)) {
            setBindingConfig(new JaxWsSoapBindingConfiguration((JaxWsServiceFactoryBean)getServiceFactory()));
            ((JaxWsSoapBindingConfiguration)getBindingConfig()).setMtomEnabled(true);
        }
    }
    
}<|MERGE_RESOLUTION|>--- conflicted
+++ resolved
@@ -38,16 +38,7 @@
     }
     
     protected SoapBindingConfiguration createSoapBindingConfig() {
-<<<<<<< HEAD
-        JaxWsSoapBindingConfiguration bc  
-            = new JaxWsSoapBindingConfiguration((JaxWsServiceFactoryBean)getServiceFactory());
-        if (transportId != null) {
-            bc.setTransportURI(transportId);
-        }
-        return bc;
-=======
         return new JaxWsSoapBindingConfiguration((JaxWsServiceFactoryBean)getServiceFactory());
->>>>>>> a0b8b388
     }
 
     @Override
