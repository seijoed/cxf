--- conflicted
+++ resolved
@@ -19,21 +19,16 @@
 
 package org.apache.cxf.jaxws;
 
-import java.io.IOException;
 import java.lang.reflect.InvocationHandler;
 import java.lang.reflect.InvocationTargetException;
 import java.lang.reflect.Method;
 import java.net.HttpURLConnection;
 import java.util.Map;
 import java.util.Map.Entry;
-<<<<<<< HEAD
-import java.util.concurrent.Future;
-=======
 import java.util.concurrent.ExecutionException;
 import java.util.concurrent.Future;
 import java.util.concurrent.TimeUnit;
 import java.util.concurrent.TimeoutException;
->>>>>>> a0b8b388
 import java.util.logging.Logger;
 
 import javax.xml.soap.SOAPConstants;
@@ -108,6 +103,7 @@
         if (oi == null) {
             // check for method on BindingProvider and Object
             if (method.getDeclaringClass().equals(BindingProvider.class)
+                || method.getDeclaringClass().equals(BindingProviderImpl.class)
                 || method.getDeclaringClass().equals(Object.class)) {
                 try {
                     return method.invoke(this, params);
@@ -138,15 +134,13 @@
                     throw ex.fillInStackTrace();
                 }
             }
-            if (ex instanceof Fault && ex.getCause() instanceof IOException) {
-                throw new WebServiceException(ex.getMessage(), ex.getCause());
-            }
+            
             if (getBinding() instanceof HTTPBinding) {
                 HTTPException exception = new HTTPException(HttpURLConnection.HTTP_INTERNAL_ERROR);
                 exception.initCause(ex);
                 throw exception;
             } else if (getBinding() instanceof SOAPBinding) {
-                SOAPFault soapFault = createSoapFault((SOAPBinding)getBinding(), ex);
+                SOAPFault soapFault = createSoapFault(ex);
                 if (soapFault == null) {
                     throw new WebServiceException(ex);
                 }
@@ -184,15 +178,15 @@
                 || Response.class.equals(m.getReturnType()));
     }
     
-    static SOAPFault createSoapFault(SOAPBinding binding, Exception ex) throws SOAPException {
+    private SOAPFault createSoapFault(Exception ex) throws SOAPException {
         SOAPFault soapFault;
         try {
-            soapFault = binding.getSOAPFactory().createFault();
+            soapFault = ((SOAPBinding)getBinding()).getSOAPFactory().createFault();
         } catch (Throwable t) {
             //probably an old version of saaj or something that is not allowing createFault 
             //method to work.  Try the saaj 1.2 method of doing this.
             try {
-                soapFault = binding.getMessageFactory().createMessage()
+                soapFault = ((SOAPBinding)getBinding()).getMessageFactory().createMessage()
                     .getSOAPBody().addFault();
             } catch (Throwable t2) {
                 //still didn't work, we'll just throw what we have
@@ -250,16 +244,6 @@
             handler = (AsyncHandler)params[params.length - 1];
         } else {
             handler = null;
-<<<<<<< HEAD
-        }
-        ClientCallback callback = new JaxwsClientCallback(handler);
-             
-        Response<Object> ret = new JaxwsResponseCallback(callback);
-        client.invoke(callback, oi, params);
-        return ret;
-    }
-
-=======
         }
         ClientCallback callback = new JaxwsClientCallback(handler);
              
@@ -388,7 +372,6 @@
     };
 
     
->>>>>>> a0b8b388
     public Map<String, Object> getRequestContext() {
         return new WrappedMessageContext(this.getClient().getRequestContext(),
                                          null,
