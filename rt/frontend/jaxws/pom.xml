--- conflicted
+++ resolved
@@ -21,22 +21,14 @@
     <groupId>org.apache.cxf</groupId>
     <artifactId>cxf-rt-frontend-jaxws</artifactId>
     <packaging>jar</packaging>
-<<<<<<< HEAD
-    <version>2.3.0-SNAPSHOT</version>
-=======
     <version>2.1.7</version>
->>>>>>> a0b8b388
     <name>Apache CXF Runtime JAX-WS Frontend</name>
     <url>http://cxf.apache.org</url>
 
     <parent>
         <groupId>org.apache.cxf</groupId>
         <artifactId>cxf-parent</artifactId>
-<<<<<<< HEAD
-        <version>2.3.0-SNAPSHOT</version>
-=======
         <version>2.1.7</version>
->>>>>>> a0b8b388
         <relativePath>../../../parent/pom.xml</relativePath>
     </parent>
 
@@ -57,11 +49,6 @@
             <version>${project.version}</version>
             <scope>test</scope>
         </dependency>
-
-        <dependency>                                                      
-             <groupId>xml-resolver</groupId>                               
-             <artifactId>xml-resolver</artifactId>
-         </dependency> 
 
         <dependency>
             <groupId>org.apache.geronimo.specs</groupId>
@@ -140,6 +127,7 @@
             <plugin>
                 <groupId>org.codehaus.mojo</groupId>
                 <artifactId>build-helper-maven-plugin</artifactId>
+                <version>1.0</version>
                 <executions>
                     <execution>
                         <id>add-source</id>
@@ -177,22 +165,4 @@
         </profile>
     </profiles>
 
-    <profiles>
-        <profile>
-            <id>ibmjdk</id>
-            <activation>
-                <property>
-                    <name>java.vendor</name>
-                    <value>IBM Corporation</value>
-                </property>
-            </activation>
-            <dependencies>
-                <dependency>
-                    <groupId>com.sun.xml.parsers</groupId>
-                    <artifactId>jaxp-ri</artifactId>
-                </dependency>
-            </dependencies>
-        </profile>
-    </profiles>
-
 </project>