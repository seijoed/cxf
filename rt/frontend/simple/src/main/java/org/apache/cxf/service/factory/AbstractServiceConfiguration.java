/**
 * Licensed to the Apache Software Foundation (ASF) under one
 * or more contributor license agreements. See the NOTICE file
 * distributed with this work for additional information
 * regarding copyright ownership. The ASF licenses this file
 * to you under the Apache License, Version 2.0 (the
 * "License"); you may not use this file except in compliance
 * with the License. You may obtain a copy of the License at
 *
 * http://www.apache.org/licenses/LICENSE-2.0
 *
 * Unless required by applicable law or agreed to in writing,
 * software distributed under the License is distributed on an
 * "AS IS" BASIS, WITHOUT WARRANTIES OR CONDITIONS OF ANY
 * KIND, either express or implied. See the License for the
 * specific language governing permissions and limitations
 * under the License.
 */

package org.apache.cxf.service.factory;

import java.lang.reflect.Method;
import java.lang.reflect.Type;

import javax.xml.namespace.QName;

import org.apache.cxf.service.model.InterfaceInfo;
import org.apache.cxf.service.model.MessagePartInfo;
import org.apache.cxf.service.model.OperationInfo;

public abstract class AbstractServiceConfiguration {
    protected String serviceNamespace;
    
    private ReflectionServiceFactoryBean serviceFactory;
    
    public ReflectionServiceFactoryBean getServiceFactory() {
        return serviceFactory;
    }

    public void setServiceFactory(ReflectionServiceFactoryBean serviceFactory) {
        this.serviceFactory = serviceFactory;
    }

    public String getWsdlURL() {
        return null;
    }
    
    public String getServiceName() {
        return null;
    }
    
    public String getServiceNamespace() {
        return serviceNamespace;
    }
    public void setServiceNamespace(String s) {
        serviceNamespace = s;
    }
    
    public Boolean isOperation(final Method method) {
        return null;
    }

    public String getStyle() {
        return null;
    }

    public Boolean isWrapped() {
        return null;
    }
    
    public Boolean isWrapped(Method m) { 
        return null;
    }
    
    public Boolean isOutParam(Method method, int j) {
        return null;
    }

    public Boolean isInParam(Method method, int j) {
        return null;
    }

    public QName getInputMessageName(final OperationInfo op, Method method) {
        return null;
    }

    public QName getOutputMessageName(final OperationInfo op, Method method) {
        return null;
    }

    public Boolean hasOutMessage(Method m) {
        return null;
    }

    public QName getFaultName(InterfaceInfo service, OperationInfo o, Class<?> exClass, Class<?> beanClass) {
        return null;
    }

    public String getAction(OperationInfo op, Method method) {
        return null;
    }

    public Boolean isHeader(Method method, int j) {
        return null;
    }

    /**
     * Creates a name for the operation from the method name. If an operation
     * with that name already exists, a name is create by appending an integer
     * to the end. I.e. if there is already two methods named
     * <code>doSomething</code>, the first one will have an operation name of
     * "doSomething" and the second "doSomething1".
     * 
     * @param service
     * @param method
     */
    public QName getOperationName(InterfaceInfo service, Method method) {
        return null;
    }

    public String getMEP(final Method method) {
        return null;
    }

    public Boolean isAsync(final Method method) {
        return null;
    }

    public QName getInParameterName(final OperationInfo op, final Method method,
                                    final int paramNumber) {
        return null;
    }

    public QName getOutParameterName(final OperationInfo op, final Method method,
                                      final int paramNumber) {
        return null;
    }

    public QName getInPartName(final OperationInfo op, final Method method, final int paramNumber) {
        return null;
    }

    public QName getOutPartName(final OperationInfo op, final Method method, final int paramNumber) {
        return null;
    }
    
    public QName getInterfaceName() {
        return null;
    }

    public QName getEndpointName() {
        return null;
    }
    
    public QName getRequestWrapperName(OperationInfo op, Method method) {
        return null;        
    }  
    
    public QName getResponseWrapperName(OperationInfo op, Method method) {
        return null;        
    }  
    public String getResponseWrapperPartName(OperationInfo op, Method method) {
        return null;        
    }  
 
    public Class getResponseWrapper(Method selected) {
        return null;
    }
    
    public Class getRequestWrapper(Method selected) {
        return null;
    }
    public String getResponseWrapperClassName(Method selected) {
        return null;
    }
    public String getRequestWrapperClassName(Method selected) {
        return null;
    }
    
    public Boolean isRPC(Method selected) {
        return null;
    }
    
    public Boolean isHolder(Class<?> cls, Type type) {
        return null;
    }
    
    public Type getHolderType(Class<?> cls, Type type) {
        return null;
    }
    
    public Boolean isWrapperPartNillable(MessagePartInfo mpi) {
        return null;
    }
<<<<<<< HEAD
    
=======
>>>>>>> a0b8b388
    public Boolean isWrapperPartQualified(MessagePartInfo mpi) {
        return null;
    }
    public Long getWrapperPartMaxOccurs(MessagePartInfo mpi) {
        return null;
    }
    public Long getWrapperPartMinOccurs(MessagePartInfo mpi) {
        return null;
    }
}<|MERGE_RESOLUTION|>--- conflicted
+++ resolved
@@ -192,14 +192,11 @@
     public Boolean isWrapperPartNillable(MessagePartInfo mpi) {
         return null;
     }
-<<<<<<< HEAD
-    
-=======
->>>>>>> a0b8b388
     public Boolean isWrapperPartQualified(MessagePartInfo mpi) {
         return null;
     }
     public Long getWrapperPartMaxOccurs(MessagePartInfo mpi) {
+        //return Long.MAX_VALUE for unbounded
         return null;
     }
     public Long getWrapperPartMinOccurs(MessagePartInfo mpi) {
