--- conflicted
+++ resolved
@@ -30,7 +30,6 @@
 import javax.ws.rs.ext.MessageBodyWriter;
 
 import org.apache.cxf.helpers.IOUtils;
-import org.apache.cxf.jaxrs.model.ParameterType;
 import org.apache.cxf.jaxrs.utils.InjectionUtils;
 import org.apache.cxf.jaxrs.utils.ParameterType;
 
@@ -41,7 +40,7 @@
         return InjectionUtils.isPrimitive(type);
     }
     
-    public boolean isReadable(Class<?> type, Type genericType, Annotation[] annotations, MediaType mt) {
+    public boolean isReadable(Class<?> type, Type genericType, Annotation[] annotations) {
         return isSupported(type);
     }
 
@@ -53,15 +52,11 @@
                     ParameterType.REQUEST_BODY, null);
     }
 
-    public long getSize(Object t, Class<?> type, Type genericType, Annotation[] annotations, MediaType mt) {
+    public long getSize(Object t) {
         return -1;
     }
 
-<<<<<<< HEAD
-    public boolean isWriteable(Class<?> type, Type genericType, Annotation[] annotations, MediaType mt) {
-=======
     public boolean isWriteable(Class<?> type, Type genericType, Annotation[] annotations) {
->>>>>>> a0b8b388
         return isSupported(type);
     }
 
