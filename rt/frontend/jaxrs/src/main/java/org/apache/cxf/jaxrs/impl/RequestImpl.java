--- conflicted
+++ resolved
@@ -23,6 +23,7 @@
 import java.text.SimpleDateFormat;
 import java.util.Date;
 import java.util.List;
+import java.util.Map;
 
 import javax.ws.rs.core.EntityTag;
 import javax.ws.rs.core.HttpHeaders;
@@ -42,11 +43,9 @@
 public class RequestImpl implements Request {
     
     private final Message m;
-    private final HttpHeaders headers;
     
     public RequestImpl(Message m) {
         this.m = m;
-        this.headers = new HttpHeadersImpl(m);
     }
 
     
@@ -59,117 +58,26 @@
 
 
     public ResponseBuilder evaluatePreconditions(EntityTag eTag) {
-        ResponseBuilder rb = evaluateIfMatch(eTag);
-        if (rb == null) {
-            rb = evaluateIfNonMatch(eTag);
-        }
-        return rb;
-    }
-
-    private ResponseBuilder evaluateIfMatch(EntityTag eTag) {
-        List<String> ifMatch = headers.getRequestHeader(HttpHeaders.IF_MATCH);
+        String ifMatch = getHeaderValue("If-Match");
         
-        if (ifMatch == null || ifMatch.size() == 0) {
+        if (ifMatch == null || ifMatch.equals("*")) {
             return null;
         }
         
         try {
-            for (String value : ifMatch) {
-                if ("*".equals(value)) {
-                    return null;
-                }
-                EntityTag requestTag = EntityTag.valueOf(value);
-                // must be a strong comparison
-                if (!requestTag.isWeak() && !eTag.isWeak() && requestTag.equals(eTag)) {
-                    return null;
-                }
+            EntityTag requestTag = EntityTag.valueOf(ifMatch);
+            if (requestTag.equals(eTag) && !requestTag.isWeak()) {
+                return null;
             }
         } catch (IllegalArgumentException ex) {
             // ignore
         }
-        return Response.status(Response.Status.PRECONDITION_FAILED).tag(eTag);
+        
+        return Response.status(412).tag(eTag);
     }
 
-    private ResponseBuilder evaluateIfNonMatch(EntityTag eTag) {
-        List<String> ifNonMatch = headers.getRequestHeader(HttpHeaders.IF_NONE_MATCH);
-        
-        if (ifNonMatch == null || ifNonMatch.size() == 0) {
-            return null;
-        }
-        
-        String method = getMethod();
-        boolean getOrHead = "GET".equals(method) || "HEAD".equals(method);
-        try {
-            for (String value : ifNonMatch) {
-                boolean result = "*".equals(value);
-                if (!result) {
-                    EntityTag requestTag = EntityTag.valueOf(value);
-                    result = getOrHead ? requestTag.equals(eTag) 
-                        : !requestTag.isWeak() && !eTag.isWeak() && requestTag.equals(eTag);
-                }
-                if (result) {
-                    Response.Status status = getOrHead ? Response.Status.NOT_MODIFIED
-                        : Response.Status.PRECONDITION_FAILED;
-                    return Response.status(status).tag(eTag);
-                }
-            }
-        } catch (IllegalArgumentException ex) {
-            // ignore
-        }
-        return null;
-    }
-    
-    public ResponseBuilder evaluatePreconditions(Date lastModified) {
-        List<String> ifModifiedSince = headers.getRequestHeader(HttpHeaders.IF_MODIFIED_SINCE);
-        
-        if (ifModifiedSince == null || ifModifiedSince.size() == 0) {
-            return evaluateIfNotModifiedSince(lastModified);
-        }
-        
-        SimpleDateFormat dateFormat = HttpUtils.getHttpDateFormat();
 
-        dateFormat.setLenient(false);
-        Date dateSince = null;
-        try {
-            dateSince = dateFormat.parse(ifModifiedSince.get(0));
-        } catch (ParseException ex) {
-            // invalid header value, request should continue
-            return Response.status(Response.Status.PRECONDITION_FAILED);
-        }
-        
-        if (dateSince.before(lastModified)) {
-            // request should continue
-            return null;
-        }
-        
-        return Response.status(Response.Status.NOT_MODIFIED);
-    }
-    
-    public ResponseBuilder evaluateIfNotModifiedSince(Date lastModified) {
-        List<String> ifNotModifiedSince = headers.getRequestHeader(HttpHeaders.IF_UNMODIFIED_SINCE);
-        
-        if (ifNotModifiedSince == null || ifNotModifiedSince.size() == 0) {
-            return null;
-        }
-        
-        SimpleDateFormat dateFormat = HttpUtils.getHttpDateFormat();
 
-<<<<<<< HEAD
-        dateFormat.setLenient(false);
-        Date dateSince = null;
-        try {
-            dateSince = dateFormat.parse(ifNotModifiedSince.get(0));
-        } catch (ParseException ex) {
-            // invalid header value, request should continue
-            return Response.status(Response.Status.PRECONDITION_FAILED);
-        }
-        
-        if (dateSince.before(lastModified)) {
-            return Response.status(Response.Status.PRECONDITION_FAILED);
-        }
-        
-        return null;
-=======
     public ResponseBuilder evaluatePreconditions(Date lastModified) {
         String ifModifiedSince = getHeaderValue(HttpHeaders.IF_MODIFIED_SINCE);
         
@@ -194,7 +102,6 @@
         }
         
         return Response.status(Response.Status.NOT_MODIFIED);
->>>>>>> a0b8b388
     }
 
 
@@ -208,22 +115,18 @@
                 
     }
     
-    public String getMethod() {
-        return m.get(Message.HTTP_REQUEST_METHOD).toString();
-    }
-
-
-
-    public ResponseBuilder evaluatePreconditions() {
-        List<String> ifMatch = headers.getRequestHeader(HttpHeaders.IF_MATCH);
-        if (ifMatch != null) {
-            for (String value : ifMatch) {
-                if (!"*".equals(value)) {
-                    return Response.status(Response.Status.PRECONDITION_FAILED).tag(EntityTag.valueOf(value));
-                }
-            }
+    @SuppressWarnings("unchecked")
+    private String getHeaderValue(String name) {
+        Map<String, List<String>> headers = 
+            (Map<String, List<String>>)m.get(Message.PROTOCOL_HEADERS);
+        if (headers == null) {
+            return null;
         }
-        return null;
+        List<String> values = headers.get(name);
+        if (values == null || values.size() == 0) {
+            return null;
+        }
+        return values.get(0);
     }
 
 }