<!--
  Licensed to the Apache Software Foundation (ASF) under one
  or more contributor license agreements. See the NOTICE file
  distributed with this work for additional information
  regarding copyright ownership. The ASF licenses this file
  to you under the Apache License, Version 2.0 (the
  "License"); you may not use this file except in compliance
  with the License. You may obtain a copy of the License at
 
  http://www.apache.org/licenses/LICENSE-2.0
 
  Unless required by applicable law or agreed to in writing,
  software distributed under the License is distributed on an
  "AS IS" BASIS, WITHOUT WARRANTIES OR CONDITIONS OF ANY
  KIND, either express or implied. See the License for the
  specific language governing permissions and limitations
  under the License.
-->
<project xmlns="http://maven.apache.org/POM/4.0.0" xmlns:xsi="http://www.w3.org/2001/XMLSchema-instance" xsi:schemaLocation="http://maven.apache.org/POM/4.0.0 http://maven.apache.org/maven-v4_0_0.xsd">
    <modelVersion>4.0.0</modelVersion>
    <groupId>org.apache.cxf</groupId>
    <artifactId>cxf-rt-frontend-jaxrs</artifactId>
    <packaging>jar</packaging>
<<<<<<< HEAD
    <version>2.3.0-SNAPSHOT</version>
=======
    <version>2.1.7</version>
>>>>>>> a0b8b388
    <name>Apache CXF Runtime JAX-RS Frontend</name>
    <url>http://cxf.apache.org</url>

    <parent>
        <groupId>org.apache.cxf</groupId>
        <artifactId>cxf-parent</artifactId>
<<<<<<< HEAD
        <version>2.3.0-SNAPSHOT</version>
=======
        <version>2.1.7</version>
>>>>>>> a0b8b388
        <relativePath>../../../parent/pom.xml</relativePath>
    </parent>

    <dependencies>
        <dependency>
            <groupId>junit</groupId>
            <artifactId>junit</artifactId>
            <scope>test</scope>
        </dependency>
        <dependency>
            <groupId>org.apache.cxf</groupId>
            <artifactId>cxf-common-utilities</artifactId>
            <version>${project.version}</version>
        </dependency>
        <dependency>
            <groupId>org.apache.cxf</groupId>
            <artifactId>cxf-api</artifactId>
            <version>${project.version}</version>
        </dependency>
        <dependency>
            <groupId>org.apache.cxf</groupId>
            <artifactId>cxf-rt-core</artifactId>
            <version>${project.version}</version>
        </dependency>
        <dependency>
            <groupId>org.springframework</groupId>
            <artifactId>spring-core</artifactId>
        </dependency>
        <dependency>
            <groupId>javax.ws.rs</groupId>
            <artifactId>jsr311-api</artifactId>
            <version>1.1</version>
        </dependency>
        <dependency>
            <groupId>${pom.groupId}</groupId>
            <artifactId>cxf-rt-bindings-xml</artifactId>
            <version>${pom.version}</version>
            <exclusions>
               <exclusion>
                  <groupId>org.apache.cxf</groupId>
                  <artifactId>cxf-rt-databinding-jaxb</artifactId>
               </exclusion>
            </exclusions>
        </dependency>

        <dependency>
            <groupId>org.apache.cxf</groupId>
            <artifactId>cxf-rt-transports-http</artifactId>
            <version>${project.version}</version>
        </dependency>

        <dependency>
            <groupId>org.apache.cxf</groupId>
            <artifactId>cxf-rt-databinding-aegis</artifactId>
            <version>${project.version}</version>
<<<<<<< HEAD
            <exclusions>
                <exclusion>
                    <groupId>org.apache.cxf</groupId>
                    <artifactId>cxf-rt-frontend-simple</artifactId>
                </exclusion>
            </exclusions>
=======
>>>>>>> a0b8b388
        </dependency>

        <dependency>
            <groupId>org.apache.abdera</groupId>
            <artifactId>abdera-core</artifactId>
            <version>${abdera.version}</version>
        </dependency>
        <dependency>
            <groupId>org.apache.abdera</groupId>
            <artifactId>abdera-parser</artifactId>
            <version>${abdera.version}</version>  
        </dependency>
        <dependency>
            <groupId>org.apache.abdera</groupId>
            <artifactId>abdera-extensions-json</artifactId>
            <version>${abdera.version}</version>
            <exclusions>
                <exclusion>
                    <groupId>org.apache.abdera</groupId>
                    <artifactId>abdera-client</artifactId>
                </exclusion>
                <exclusion>
                    <groupId>org.apache.abdera</groupId>
                    <artifactId>abdera-server</artifactId>
                </exclusion>
                <exclusion>
                    <groupId>org.apache.abdera</groupId>
                    <artifactId>abdera-extensions-html</artifactId>
                </exclusion>
                <exclusion>
                    <groupId>org.apache.geronimo.specs</groupId>
                    <artifactId>geronimo-activation_1.0.2_spec</artifactId>
                </exclusion>
                <exclusion>
                    <groupId>stax</groupId>
                    <artifactId>stax-api</artifactId>
                </exclusion>
            </exclusions>
        </dependency> 
        <dependency>
            <groupId>org.apache.geronimo.specs</groupId>
            <artifactId>geronimo-servlet_2.5_spec</artifactId>
            <scope>provided</scope>
        </dependency>
        <dependency>
            <groupId>org.codehaus.jettison</groupId>
            <artifactId>jettison</artifactId>
        </dependency>
        <dependency>
            <groupId>org.apache.cxf</groupId>
            <artifactId>cxf-testutils</artifactId>
            <version>${project.version}</version>
            <scope>test</scope>
        </dependency>
        <dependency>
            <groupId>org.apache.cxf</groupId>
            <artifactId>cxf-rt-transports-local</artifactId>
            <version>${project.version}</version>
            <scope>test</scope>
        </dependency> 
<<<<<<< HEAD
        <dependency>
            <groupId>org.apache.cxf</groupId>
            <artifactId>cxf-rt-transports-http-jetty</artifactId>
            <version>${project.version}</version>
            <scope>test</scope>
        </dependency> 
        <dependency>
            <groupId>org.apache.cxf</groupId>
            <artifactId>cxf-rt-bindings-soap</artifactId>
            <version>${project.version}</version>
            <scope>test</scope> 
        </dependency>
        <dependency>
            <groupId>org.apache.cxf</groupId>
            <artifactId>cxf-rt-databinding-jaxb</artifactId>
            <version>${project.version}</version>
            <scope>test</scope>
        </dependency>
        <dependency>
            <groupId>org.apache.cxf</groupId>
            <artifactId>cxf-rt-databinding-sdo</artifactId>
            <version>${project.version}</version>
            <scope>test</scope>
        </dependency> 
=======
>>>>>>> a0b8b388
	<dependency>
            <groupId>org.apache.xmlbeans</groupId>
            <artifactId>xmlbeans</artifactId>
        </dependency>
        <dependency>
            <groupId>org.easymock</groupId>
            <artifactId>easymockclassextension</artifactId>
            <scope>test</scope>
        </dependency>
    </dependencies>

    <repositories>
        <repository>
            <id>apache.incubating</id>
            <name>Apache Incubating Repository</name>
            <url>http://people.apache.org/repo/m2-incubating-repository</url>
        </repository>
    </repositories>

</project><|MERGE_RESOLUTION|>--- conflicted
+++ resolved
@@ -21,22 +21,14 @@
     <groupId>org.apache.cxf</groupId>
     <artifactId>cxf-rt-frontend-jaxrs</artifactId>
     <packaging>jar</packaging>
-<<<<<<< HEAD
-    <version>2.3.0-SNAPSHOT</version>
-=======
     <version>2.1.7</version>
->>>>>>> a0b8b388
     <name>Apache CXF Runtime JAX-RS Frontend</name>
     <url>http://cxf.apache.org</url>
 
     <parent>
         <groupId>org.apache.cxf</groupId>
         <artifactId>cxf-parent</artifactId>
-<<<<<<< HEAD
-        <version>2.3.0-SNAPSHOT</version>
-=======
         <version>2.1.7</version>
->>>>>>> a0b8b388
         <relativePath>../../../parent/pom.xml</relativePath>
     </parent>
 
@@ -68,7 +60,7 @@
         <dependency>
             <groupId>javax.ws.rs</groupId>
             <artifactId>jsr311-api</artifactId>
-            <version>1.1</version>
+            <version>0.8</version>
         </dependency>
         <dependency>
             <groupId>${pom.groupId}</groupId>
@@ -92,15 +84,6 @@
             <groupId>org.apache.cxf</groupId>
             <artifactId>cxf-rt-databinding-aegis</artifactId>
             <version>${project.version}</version>
-<<<<<<< HEAD
-            <exclusions>
-                <exclusion>
-                    <groupId>org.apache.cxf</groupId>
-                    <artifactId>cxf-rt-frontend-simple</artifactId>
-                </exclusion>
-            </exclusions>
-=======
->>>>>>> a0b8b388
         </dependency>
 
         <dependency>
@@ -161,33 +144,6 @@
             <version>${project.version}</version>
             <scope>test</scope>
         </dependency> 
-<<<<<<< HEAD
-        <dependency>
-            <groupId>org.apache.cxf</groupId>
-            <artifactId>cxf-rt-transports-http-jetty</artifactId>
-            <version>${project.version}</version>
-            <scope>test</scope>
-        </dependency> 
-        <dependency>
-            <groupId>org.apache.cxf</groupId>
-            <artifactId>cxf-rt-bindings-soap</artifactId>
-            <version>${project.version}</version>
-            <scope>test</scope> 
-        </dependency>
-        <dependency>
-            <groupId>org.apache.cxf</groupId>
-            <artifactId>cxf-rt-databinding-jaxb</artifactId>
-            <version>${project.version}</version>
-            <scope>test</scope>
-        </dependency>
-        <dependency>
-            <groupId>org.apache.cxf</groupId>
-            <artifactId>cxf-rt-databinding-sdo</artifactId>
-            <version>${project.version}</version>
-            <scope>test</scope>
-        </dependency> 
-=======
->>>>>>> a0b8b388
 	<dependency>
             <groupId>org.apache.xmlbeans</groupId>
             <artifactId>xmlbeans</artifactId>
