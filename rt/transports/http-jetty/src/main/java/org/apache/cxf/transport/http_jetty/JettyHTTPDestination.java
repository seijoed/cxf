/**
 * Licensed to the Apache Software Foundation (ASF) under one
 * or more contributor license agreements. See the NOTICE file
 * distributed with this work for additional information
 * regarding copyright ownership. The ASF licenses this file
 * to you under the Apache License, Version 2.0 (the
 * "License"); you may not use this file except in compliance
 * with the License. You may obtain a copy of the License at
 *
 * http://www.apache.org/licenses/LICENSE-2.0
 *
 * Unless required by applicable law or agreed to in writing,
 * software distributed under the License is distributed on an
 * "AS IS" BASIS, WITHOUT WARRANTIES OR CONDITIONS OF ANY
 * KIND, either express or implied. See the License for the
 * specific language governing permissions and limitations
 * under the License.
 */
package org.apache.cxf.transport.http_jetty;

import java.io.IOException;
import java.net.MalformedURLException;
import java.net.URL;
import java.security.GeneralSecurityException;
import java.util.logging.Level;
import java.util.logging.Logger;

import javax.servlet.ServletContext;
import javax.servlet.http.HttpServletRequest;
import javax.servlet.http.HttpServletResponse;

import org.apache.cxf.Bus;
import org.apache.cxf.BusFactory;
import org.apache.cxf.common.i18n.Message;
import org.apache.cxf.common.logging.LogUtils;
import org.apache.cxf.continuations.ContinuationInfo;
import org.apache.cxf.continuations.ContinuationProvider;
import org.apache.cxf.continuations.SuspendedInvocationException;
import org.apache.cxf.interceptor.Fault;
import org.apache.cxf.io.CachedOutputStream;
import org.apache.cxf.message.ExchangeImpl;
import org.apache.cxf.message.MessageImpl;
import org.apache.cxf.service.model.EndpointInfo;
import org.apache.cxf.transport.http.AbstractHTTPDestination;
import org.apache.cxf.transport.http.HTTPSession;
import org.apache.cxf.transport.http_jetty.continuations.JettyContinuationProvider;
import org.apache.cxf.transport.http_jetty.continuations.JettyContinuationWrapper;
import org.apache.cxf.transports.http.QueryHandler;
import org.apache.cxf.transports.http.QueryHandlerRegistry;
import org.apache.cxf.transports.http.StemMatchingQueryHandler;
import org.mortbay.jetty.HttpConnection;
import org.mortbay.jetty.Request;
import org.mortbay.util.ajax.Continuation;
import org.mortbay.util.ajax.ContinuationSupport;

public class JettyHTTPDestination extends AbstractHTTPDestination {
    
    private static final Logger LOG =
        LogUtils.getL7dLogger(JettyHTTPDestination.class);

    protected JettyHTTPServerEngine engine;
    protected JettyHTTPTransportFactory transportFactory;
    protected JettyHTTPServerEngineFactory serverEngineFactory;
    protected ServletContext servletContext;
    protected URL nurl;
    
    /**
     * This variable signifies that finalizeConfig() has been called.
     * It gets called after this object has been spring configured.
     * It is used to automatically reinitialize things when resources
     * are reset, such as setTlsServerParameters().
     */
    private boolean configFinalized;
     
    /**
     * Constructor, using Jetty server engine.
     * 
     * @param b the associated Bus
     * @param ci the associated conduit initiator
     * @param endpointInfo the endpoint info of the destination
     * @throws IOException
     */
    public JettyHTTPDestination(
            Bus                       b,
            JettyHTTPTransportFactory ci, 
            EndpointInfo              endpointInfo
    ) throws IOException {
        
        //Add the defualt port if the address is missing it
        super(b, endpointInfo, true);
        this.transportFactory = ci;
        this.serverEngineFactory = ci.getJettyHTTPServerEngineFactory();
        nurl = new URL(endpointInfo.getAddress());
    }

    protected Logger getLogger() {
        return LOG;
    }
    
    public void setServletContext(ServletContext sc) {
        servletContext = sc;
    }
    
    /**
     * Post-configure retreival of server engine.
     */
    protected void retrieveEngine()
        throws GeneralSecurityException, 
               IOException {
        
        engine = 
            serverEngineFactory.retrieveJettyHTTPServerEngine(nurl.getPort());
        if (engine == null) {
            engine = serverEngineFactory.
                createJettyHTTPServerEngine(nurl.getPort(), nurl.getProtocol());
        }
        
        assert engine != null;
        
        // When configuring for "http", however, it is still possible that
        // Spring configuration has configured the port for https. 
        if (!nurl.getProtocol().equals(engine.getProtocol())) {
            throw new IllegalStateException(
                "Port " + engine.getPort() 
                + " is configured with wrong protocol \"" 
                + engine.getProtocol()
                + "\" for \"" + nurl + "\"");
        }
    }
    
    /**
     * This method is used to finalize the configuration
     * after the configuration items have been set.
     *
     */
    public void finalizeConfig() 
        throws GeneralSecurityException,
               IOException {
        
        assert !configFinalized;
        
        retrieveEngine();
        configFinalized = true;
    }
    
    /**
     * Activate receipt of incoming messages.
     */
    protected void activate() {
        LOG.log(Level.FINE, "Activating receipt of incoming messages");
        URL url = null;
        try {
            url = new URL(endpointInfo.getAddress());
        } catch (Exception e) {
            throw new Fault(new Message("START_UP_SERVER_FAILED_MSG", LOG, e.getMessage()), e);
        }
        engine.addServant(url, 
                          new JettyHTTPHandler(this, contextMatchOnExact()));
    }

    /**
     * Deactivate receipt of incoming messages.
     */
    protected void deactivate() {
        LOG.log(Level.FINE, "Deactivating receipt of incoming messages");
        engine.removeServant(nurl);   
    }   
     

    
    protected String getBasePathForFullAddress(String addr) {
        try {
            return new URL(addr).getPath();
        } catch (MalformedURLException e) {
            return null;
        }
    }

    private String removeTrailingSeparator(String addr) {
        if (addr != null && addr.length() > 0 
            && addr.lastIndexOf('/') == addr.length() - 1) {
            return addr.substring(0, addr.length() - 1);
        } else {
            return addr;
        }
    }
    
    private synchronized String updateEndpointAddress(String addr) {
        // only update the EndpointAddress if the base path is equal
        // make sure we don't broke the get operation?parament query 
        String address = removeTrailingSeparator(endpointInfo.getAddress());
        if (getBasePathForFullAddress(address)
            .equals(removeTrailingSeparator(getStem(getBasePathForFullAddress(addr))))) {
            endpointInfo.setAddress(addr);
        }
        return address;
    }
   
    protected void doService(HttpServletRequest req,
                             HttpServletResponse resp) throws IOException {
        doService(servletContext, req, resp);
    }
    protected void doService(ServletContext context,
                             HttpServletRequest req,
                             HttpServletResponse resp) throws IOException {
        if (context == null) {
            context = servletContext;
        }
        Request baseRequest = (req instanceof Request) 
            ? (Request)req : HttpConnection.getCurrentConnection().getRequest();
            
        if (getServer().isSetRedirectURL()) {
            resp.sendRedirect(getServer().getRedirectURL());
            resp.flushBuffer();
            baseRequest.setHandled(true);
            return;
        }
        QueryHandlerRegistry queryHandlerRegistry = bus.getExtension(QueryHandlerRegistry.class);
        
        if (null != req.getQueryString() && queryHandlerRegistry != null) {   
            String reqAddr = req.getRequestURL().toString();
            String requestURL =  reqAddr + "?" + req.getQueryString();
            String pathInfo = req.getPathInfo();                     
            for (QueryHandler qh : queryHandlerRegistry.getHandlers()) {
                boolean recognized =
                    qh instanceof StemMatchingQueryHandler
                    ? ((StemMatchingQueryHandler)qh).isRecognizedQuery(requestURL,
                                                                       pathInfo,
                                                                       endpointInfo,
                                                                       contextMatchOnExact())
                    : qh.isRecognizedQuery(requestURL, pathInfo, endpointInfo);
                if (recognized) {
                    //replace the endpointInfo address with request url only for get wsdl
                    String errorMsg = null;
                    CachedOutputStream out = new CachedOutputStream();
                    try {
                        synchronized (endpointInfo) {
                            String oldAddress = updateEndpointAddress(reqAddr);   
                            resp.setContentType(qh.getResponseContentType(requestURL, pathInfo));
                            try {
                                qh.writeResponse(requestURL, pathInfo, endpointInfo, out);
                            } catch (Exception ex) {
                                LOG.log(Level.WARNING, "writeResponse failed: ", ex);
                                errorMsg = ex.getMessage();
                            }
                            endpointInfo.setAddress(oldAddress);
                        }
                        if (errorMsg != null) {
                            resp.sendError(500, errorMsg);
                        } else {
                            out.writeCacheTo(resp.getOutputStream());
                            resp.getOutputStream().flush();                     
                        }
                    } finally {
                        out.close();
                    }
                    baseRequest.setHandled(true);
                    return;
                }
            }
        }

        // REVISIT: service on executor if associated with endpoint
        try {
            BusFactory.setThreadDefaultBus(bus); 
            serviceRequest(context, req, resp);
        } finally {
            BusFactory.setThreadDefaultBus(null);  
        }    
    }

    protected void serviceRequest(final ServletContext context, 
                                  final HttpServletRequest req, 
                                  final HttpServletResponse resp)
        throws IOException {
        Request baseRequest = (req instanceof Request) 
            ? (Request)req : HttpConnection.getCurrentConnection().getRequest();
        
        if (LOG.isLoggable(Level.FINE)) {
            LOG.fine("Service http request on thread: " + Thread.currentThread());
        }
        MessageImpl inMessage = retrieveFromContinuation(req);
        
        if (inMessage == null) {
            
            inMessage = new MessageImpl();
            if (engine.getContinuationsEnabled()) {
                inMessage.put(ContinuationProvider.class.getName(), 
                          new JettyContinuationProvider(req, inMessage));
            }
            
            setupMessage(inMessage, context, req, resp);
            
            inMessage.setDestination(this);
    
            ExchangeImpl exchange = new ExchangeImpl();
            exchange.setInMessage(inMessage);
            exchange.setSession(new HTTPSession(req));
        }

        try {    
            incomingObserver.onMessage(inMessage);
            resp.flushBuffer();
            baseRequest.setHandled(true);
            JettyContinuationProvider p = (JettyContinuationProvider)inMessage
                .get(ContinuationProvider.class.getName());
            if (p != null) {
                //make sure the continuation is stripped down 
                JettyContinuationWrapper c = p.getContinuation(false);
                if (c != null) {
                    c.done();
                }
            }
        } catch (SuspendedInvocationException ex) {
            throw ex.getRuntimeException();
<<<<<<< HEAD
        } catch (Fault ex) {
            Throwable cause = ex.getCause();
            if (cause instanceof RuntimeException) {
                throw (RuntimeException)cause;
            } else {
                throw ex;
            }
=======
>>>>>>> a0b8b388
        } catch (RuntimeException ex) {
            throw ex;
        } finally {
            if (LOG.isLoggable(Level.FINE)) {
                LOG.fine("Finished servicing http request on thread: " + Thread.currentThread());
            }
        }
    }

    protected MessageImpl retrieveFromContinuation(HttpServletRequest req) {
        MessageImpl m = null;
        
        if (!engine.getContinuationsEnabled()) {
            return null;
        }
        
        Continuation cont = ContinuationSupport.getContinuation(req, null);
        synchronized (cont) {
            Object o = cont.getObject();
            if (o instanceof ContinuationInfo) {
                ContinuationInfo ci = (ContinuationInfo)o;
                m = (MessageImpl)ci.getMessage();
                
                // now that we got the message we don't need ContinuationInfo
                // as we don't know how continuation was suspended, by jetty wrapper
                // or directly in which (latter) case we need to ensure that an original user object
                // if any, need to be restored
                cont.setObject(ci.getUserObject());
            }
            if (m == null && (cont.isPending() || cont.isResumed())) {
                String message = "No message for existing continuation, status : "
                    + (cont.isPending() ? "Pending" : "Resumed");
                if (!(o instanceof ContinuationInfo)) {
                    message += ", ContinuationInfo object is unavailable";
                }
                LOG.warning(message);
            }
        }
        return m;
    }
    
    @Override
    public void shutdown() {
        transportFactory.removeDestination(endpointInfo);
        
        super.shutdown();
    }
    
    public ServerEngine getEngine() {
        return engine;
    }
   
    private String getStem(String baseURI) {    
        return baseURI.substring(0, baseURI.lastIndexOf("/"));
    }
}<|MERGE_RESOLUTION|>--- conflicted
+++ resolved
@@ -87,7 +87,7 @@
     ) throws IOException {
         
         //Add the defualt port if the address is missing it
-        super(b, endpointInfo, true);
+        super(b, ci, endpointInfo, true);
         this.transportFactory = ci;
         this.serverEngineFactory = ci.getJettyHTTPServerEngineFactory();
         nurl = new URL(endpointInfo.getAddress());
@@ -313,16 +313,6 @@
             }
         } catch (SuspendedInvocationException ex) {
             throw ex.getRuntimeException();
-<<<<<<< HEAD
-        } catch (Fault ex) {
-            Throwable cause = ex.getCause();
-            if (cause instanceof RuntimeException) {
-                throw (RuntimeException)cause;
-            } else {
-                throw ex;
-            }
-=======
->>>>>>> a0b8b388
         } catch (RuntimeException ex) {
             throw ex;
         } finally {
