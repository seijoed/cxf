/**
 * Licensed to the Apache Software Foundation (ASF) under one
 * or more contributor license agreements. See the NOTICE file
 * distributed with this work for additional information
 * regarding copyright ownership. The ASF licenses this file
 * to you under the Apache License, Version 2.0 (the
 * "License"); you may not use this file except in compliance
 * with the License. You may obtain a copy of the License at
 *
 * http://www.apache.org/licenses/LICENSE-2.0
 *
 * Unless required by applicable law or agreed to in writing,
 * software distributed under the License is distributed on an
 * "AS IS" BASIS, WITHOUT WARRANTIES OR CONDITIONS OF ANY
 * KIND, either express or implied. See the License for the
 * specific language governing permissions and limitations
 * under the License.
 */

package org.apache.cxf.transport.jms;

<<<<<<< HEAD
=======
import java.io.ByteArrayInputStream;
>>>>>>> a0b8b388
import java.io.IOException;
import java.io.OutputStream;
import java.io.UnsupportedEncodingException;
import java.util.Calendar;
import java.util.Collection;
import java.util.GregorianCalendar;
import java.util.SimpleTimeZone;
import java.util.TimeZone;
import java.util.concurrent.ConcurrentLinkedQueue;
import java.util.logging.Level;
import java.util.logging.Logger;

import javax.jms.BytesMessage;
import javax.jms.Destination;
import javax.jms.JMSException;
import javax.jms.MessageListener;
import javax.jms.Session;
import javax.jms.TextMessage;
import javax.resource.spi.endpoint.MessageEndpoint;

import org.apache.cxf.Bus;
import org.apache.cxf.BusFactory;
import org.apache.cxf.common.logging.LogUtils;
import org.apache.cxf.common.util.StringUtils;
import org.apache.cxf.continuations.ContinuationProvider;
import org.apache.cxf.continuations.SuspendedInvocationException;
<<<<<<< HEAD
=======
import org.apache.cxf.helpers.CastUtils;
>>>>>>> a0b8b388
import org.apache.cxf.interceptor.OneWayProcessorInterceptor;
import org.apache.cxf.message.Exchange;
import org.apache.cxf.message.Message;
import org.apache.cxf.message.MessageImpl;
import org.apache.cxf.service.model.EndpointInfo;
import org.apache.cxf.transport.AbstractConduit;
import org.apache.cxf.transport.AbstractMultiplexDestination;
import org.apache.cxf.transport.Conduit;
import org.apache.cxf.transport.MessageObserver;
import org.apache.cxf.transport.jms.continuations.JMSContinuation;
import org.apache.cxf.transport.jms.continuations.JMSContinuationProvider;
import org.apache.cxf.ws.addressing.EndpointReferenceType;
import org.apache.cxf.wsdl.EndpointReferenceUtils;
import org.springframework.jms.core.JmsTemplate;
import org.springframework.jms.core.MessageCreator;
import org.springframework.jms.core.SessionCallback;
import org.springframework.jms.listener.AbstractMessageListenerContainer;
import org.springframework.jms.support.JmsUtils;
import org.springframework.jms.support.destination.DestinationResolver;

public class JMSDestination extends AbstractMultiplexDestination implements MessageListener,
    JMSExchangeSender {

    private static final Logger LOG = LogUtils.getL7dLogger(JMSDestination.class);

    private JMSConfiguration jmsConfig;
    private Bus bus;
    private EndpointInfo ei;
    private AbstractMessageListenerContainer jmsListener;
    private Collection<JMSContinuation> continuations = 
        new ConcurrentLinkedQueue<JMSContinuation>();

    public JMSDestination(Bus b, EndpointInfo info, JMSConfiguration jmsConfig) {
        super(b, getTargetReference(info, b), info);
        this.bus = b;
        this.ei = info;
        this.jmsConfig = jmsConfig;
        info.setProperty(OneWayProcessorInterceptor.USE_ORIGINAL_THREAD, Boolean.TRUE);
    }

    /**
     * @param inMessage the incoming message
     * @return the inbuilt backchannel
     */
    protected Conduit getInbuiltBackChannel(Message inMessage) {
        EndpointReferenceType anon = EndpointReferenceUtils.getAnonymousEndpointReference();
        return new BackChannelConduit(this, anon, inMessage);
    }

    /**
     * Initialize jmsTemplate and jmsListener from jms configuration data in jmsConfig {@inheritDoc}
     */
    public void activate() {
        getLogger().log(Level.INFO, "JMSDestination activate().... ");
        String name = endpointInfo.getName().toString() + ".jms-destination";
        org.apache.cxf.common.i18n.Message msg = 
            new org.apache.cxf.common.i18n.Message("INSUFFICIENT_CONFIGURATION_DESTINATION", LOG, name);
        jmsConfig.ensureProperlyConfigured(msg);
        jmsListener = JMSFactory.createJmsListener(ei, jmsConfig, this, 
<<<<<<< HEAD
                                                   jmsConfig.getTargetDestination());
=======
                                                   jmsConfig.getTargetDestination(), null, false);
>>>>>>> a0b8b388
    }

    public void deactivate() {
        if (jmsListener != null) {
            jmsListener.shutdown();
        }
    }

    public void shutdown() {
        getLogger().log(Level.FINE, "JMSDestination shutdown()");
        this.deactivate();
    }

    private Destination resolveDestinationName(final JmsTemplate jmsTemplate, final String name) {
        return (Destination)jmsTemplate.execute(new SessionCallback() {
            public Object doInJms(Session session) throws JMSException {
                DestinationResolver resolv = jmsTemplate.getDestinationResolver();
                return resolv.resolveDestinationName(session, name, jmsConfig.isPubSubDomain());
            }
        });
    }

    public Destination getReplyToDestination(JmsTemplate jmsTemplate, Message inMessage) throws JMSException {
        javax.jms.Message message = (javax.jms.Message)inMessage.get(JMSConstants.JMS_REQUEST_MESSAGE);
        // If WS-Addressing had set the replyTo header.
        final String replyToName = (String)inMessage.get(JMSConstants.JMS_REBASED_REPLY_TO);
        if (replyToName != null) {
            return resolveDestinationName(jmsTemplate, replyToName);
        } else if (message.getJMSReplyTo() != null) {
            return message.getJMSReplyTo();
        } else if (!StringUtils.isEmpty(jmsConfig.getReplyDestination())) {
            return resolveDestinationName(jmsTemplate, jmsConfig.getReplyDestination());
        } else {
            throw new RuntimeException("No replyTo destination set on request message or cxf message");
        }
    }

    /**
     * Decides what correlationId to use for the reply by looking at the request headers. If the request has a
     * correlationId set this is taken. Else the messageId from the request message is used as correlation Id
     * 
     * @param request
     * @return
     * @throws JMSException
     */
    public String determineCorrelationID(javax.jms.Message request) throws JMSException {
        String correlationID = request.getJMSCorrelationID();
        if (correlationID == null || "".equals(correlationID)) {
            correlationID = request.getJMSMessageID();
        }
        return correlationID;
    }

    /**
     * Convert JMS message received by ListenerThread to CXF message and inform incomingObserver that a
     * message was received. The observer will call the service and then send the response CXF message by
     * using the BackChannelConduit
     * 
     * @param message
     * @throws IOException
     */
    public void onMessage(javax.jms.Message message) {
        try {
            getLogger().log(Level.FINE, "server received request: ", message);
             // Build CXF message from JMS message
            MessageImpl inMessage = new MessageImpl();            
            JMSUtils.populateIncomingContext(message, inMessage, JMSConstants.JMS_SERVER_REQUEST_HEADERS);
            
<<<<<<< HEAD
            JMSUtils.retrieveAndSetPayload(inMessage, message, (String)inMessage.get(Message.ENCODING));
=======
            byte[] request = JMSUtils.retrievePayload(message, (String)inMessage.get(Message.ENCODING));
            getLogger().log(Level.FINE, "The Request Message is [ " + request + "]");
            inMessage.setContent(InputStream.class, new ByteArrayInputStream(request));
>>>>>>> a0b8b388
            inMessage.put(JMSConstants.JMS_SERVER_RESPONSE_HEADERS, new JMSMessageHeadersType());
            inMessage.put(JMSConstants.JMS_REQUEST_MESSAGE, message);
            inMessage.setDestination(this);
            if (jmsConfig.getMaxSuspendedContinuations() != 0) {
                inMessage.put(ContinuationProvider.class.getName(), 
                              new JMSContinuationProvider(bus,
                                                          inMessage,
                                                          incomingObserver,
                                                          continuations,
                                                          jmsListener,
                                                          jmsConfig));
            }
            
            BusFactory.setThreadDefaultBus(bus);

            MessageEndpoint ep = JCATransactionalMessageListenerContainer.ENDPOINT_LOCAL.get();
            if (ep != null) {
                inMessage.setContent(MessageEndpoint.class, ep);
                JCATransactionalMessageListenerContainer.ENDPOINT_LOCAL.remove();
            }
            
            // handle the incoming message
            incomingObserver.onMessage(inMessage);
        } catch (SuspendedInvocationException ex) {
            getLogger().log(Level.FINE, "Request message has been suspended");
        } catch (UnsupportedEncodingException ex) {
            getLogger().log(Level.WARNING, "can't get the right encoding information. " + ex);
        } finally {
            BusFactory.setThreadDefaultBus(null);
        }
    }

    public void sendExchange(Exchange exchange, final Object replyObj) {
        if (exchange.isOneWay()) {
            //Don't need to send anything
            return;
        }
        Message inMessage = exchange.getInMessage();
        final Message outMessage = exchange.getOutMessage();
        if (jmsConfig.isPubSubDomain()) {
            // we will never receive a non-oneway invocation in pub-sub
            // domain from CXF client - however a mis-behaving pure JMS
            // client could conceivably make suce an invocation, in which
            // case we silently discard the reply
            getLogger().log(Level.WARNING, "discarding reply for non-oneway invocation ",
                            "with 'topic' destinationStyle");
            return;
        }
        try {
<<<<<<< HEAD
            final JMSMessageHeadersType messageProperties = (JMSMessageHeadersType)outMessage
                .get(JMSConstants.JMS_SERVER_RESPONSE_HEADERS);
            JMSMessageHeadersType inMessageProperties = (JMSMessageHeadersType)inMessage
                .get(JMSConstants.JMS_SERVER_REQUEST_HEADERS);
            JMSUtils.initResponseMessageProperties(messageProperties, inMessageProperties);
            JmsTemplate jmsTemplate = JMSFactory.createJmsTemplate(jmsConfig, messageProperties);
=======
            final JMSMessageHeadersType headers = (JMSMessageHeadersType)outMessage
                .get(JMSConstants.JMS_SERVER_RESPONSE_HEADERS);
            JMSMessageHeadersType inHeaders = (JMSMessageHeadersType)inMessage
                .get(JMSConstants.JMS_SERVER_REQUEST_HEADERS);
            JmsTemplate jmsTemplate = JMSFactory.createJmsTemplate(jmsConfig, inHeaders);
>>>>>>> a0b8b388

            // setup the reply message
            final javax.jms.Message request = (javax.jms.Message)inMessage
                .get(JMSConstants.JMS_REQUEST_MESSAGE);
            final String msgType;
            if (request instanceof TextMessage) {
                msgType = JMSConstants.TEXT_MESSAGE_TYPE;
            } else if (request instanceof BytesMessage) {
                msgType = JMSConstants.BYTE_MESSAGE_TYPE;
            } else {
                msgType = JMSConstants.BINARY_MESSAGE_TYPE;
            }

            Destination replyTo = getReplyToDestination(jmsTemplate, inMessage);

            if (request.getJMSExpiration() > 0) {
                TimeZone tz = new SimpleTimeZone(0, "GMT");
                Calendar cal = new GregorianCalendar(tz);
                long timeToLive = request.getJMSExpiration() - cal.getTimeInMillis();
                if (timeToLive < 0) {
                    getLogger()
                        .log(Level.INFO, "Message time to live is already expired skipping response.");
                    return;
                }
            }

            getLogger().log(Level.FINE, "send out the message!");
            jmsTemplate.send(replyTo, new MessageCreator() {
                public javax.jms.Message createMessage(Session session) throws JMSException {
                    javax.jms.Message reply = JMSUtils.createAndSetPayload(replyObj, session, msgType);

                    reply.setJMSCorrelationID(determineCorrelationID(request));

<<<<<<< HEAD
                    JMSUtils.prepareJMSProperties(messageProperties, outMessage, jmsConfig);
                    JMSUtils.setJMSProperties(reply, messageProperties);
=======
                    JMSUtils.setMessageProperties(headers, reply);
                    // ensure that the contentType is set to the out jms message header
                    JMSUtils.addContentTypeToProtocolHeader(outMessage);
                    Map<String, List<String>> protHeaders = CastUtils.cast((Map<?, ?>)outMessage
                        .get(Message.PROTOCOL_HEADERS));
                    JMSUtils.addProtocolHeaders(reply, protHeaders);
>>>>>>> a0b8b388

                    LOG.log(Level.FINE, "server sending reply: ", reply);
                    return reply;
                }
            });

        } catch (JMSException ex) {
            JmsUtils.convertJmsAccessException(ex);
        }
    }

    protected Logger getLogger() {
        return LOG;
    }

    public JMSConfiguration getJmsConfig() {
        return jmsConfig;
    }

    public void setJmsConfig(JMSConfiguration jmsConfig) {
        this.jmsConfig = jmsConfig;
    }

    /**
     * Conduit for sending the reply back to the client
     */
    protected class BackChannelConduit extends AbstractConduit {

        protected Message inMessage;
        private JMSExchangeSender sender;

        BackChannelConduit(JMSExchangeSender sender, EndpointReferenceType ref, Message message) {
            super(ref);
            inMessage = message;
            this.sender = sender;
        }

        /**
         * Register a message observer for incoming messages.
         * 
         * @param observer the observer to notify on receipt of incoming
         */
        public void setMessageObserver(MessageObserver observer) {
            // shouldn't be called for a back channel conduit
        }

        /**
         * Send an outbound message, assumed to contain all the name-value mappings of the corresponding input
         * message (if any).
         * 
         * @param message the message to be sent.
         */
        public void prepare(Message message) throws IOException {
            // setup the message to be send back
            javax.jms.Message jmsMessage = (javax.jms.Message)inMessage
                .get(JMSConstants.JMS_REQUEST_MESSAGE);
            message.put(JMSConstants.JMS_REQUEST_MESSAGE, jmsMessage);

            if (!message.containsKey(JMSConstants.JMS_SERVER_RESPONSE_HEADERS)
                && inMessage.containsKey(JMSConstants.JMS_SERVER_RESPONSE_HEADERS)) {
                message.put(JMSConstants.JMS_SERVER_RESPONSE_HEADERS, inMessage
                    .get(JMSConstants.JMS_SERVER_RESPONSE_HEADERS));
            }

            Exchange exchange = inMessage.getExchange();
            exchange.setOutMessage(message);
            message.setContent(OutputStream.class, new JMSOutputStream(sender, exchange,
                                                                       jmsMessage instanceof TextMessage));
        }

        protected Logger getLogger() {
            return LOG;
        }
    }

}<|MERGE_RESOLUTION|>--- conflicted
+++ resolved
@@ -19,16 +19,16 @@
 
 package org.apache.cxf.transport.jms;
 
-<<<<<<< HEAD
-=======
 import java.io.ByteArrayInputStream;
->>>>>>> a0b8b388
 import java.io.IOException;
+import java.io.InputStream;
 import java.io.OutputStream;
 import java.io.UnsupportedEncodingException;
 import java.util.Calendar;
 import java.util.Collection;
 import java.util.GregorianCalendar;
+import java.util.List;
+import java.util.Map;
 import java.util.SimpleTimeZone;
 import java.util.TimeZone;
 import java.util.concurrent.ConcurrentLinkedQueue;
@@ -49,10 +49,7 @@
 import org.apache.cxf.common.util.StringUtils;
 import org.apache.cxf.continuations.ContinuationProvider;
 import org.apache.cxf.continuations.SuspendedInvocationException;
-<<<<<<< HEAD
-=======
 import org.apache.cxf.helpers.CastUtils;
->>>>>>> a0b8b388
 import org.apache.cxf.interceptor.OneWayProcessorInterceptor;
 import org.apache.cxf.message.Exchange;
 import org.apache.cxf.message.Message;
@@ -112,11 +109,7 @@
             new org.apache.cxf.common.i18n.Message("INSUFFICIENT_CONFIGURATION_DESTINATION", LOG, name);
         jmsConfig.ensureProperlyConfigured(msg);
         jmsListener = JMSFactory.createJmsListener(ei, jmsConfig, this, 
-<<<<<<< HEAD
-                                                   jmsConfig.getTargetDestination());
-=======
                                                    jmsConfig.getTargetDestination(), null, false);
->>>>>>> a0b8b388
     }
 
     public void deactivate() {
@@ -185,13 +178,9 @@
             MessageImpl inMessage = new MessageImpl();            
             JMSUtils.populateIncomingContext(message, inMessage, JMSConstants.JMS_SERVER_REQUEST_HEADERS);
             
-<<<<<<< HEAD
-            JMSUtils.retrieveAndSetPayload(inMessage, message, (String)inMessage.get(Message.ENCODING));
-=======
             byte[] request = JMSUtils.retrievePayload(message, (String)inMessage.get(Message.ENCODING));
             getLogger().log(Level.FINE, "The Request Message is [ " + request + "]");
             inMessage.setContent(InputStream.class, new ByteArrayInputStream(request));
->>>>>>> a0b8b388
             inMessage.put(JMSConstants.JMS_SERVER_RESPONSE_HEADERS, new JMSMessageHeadersType());
             inMessage.put(JMSConstants.JMS_REQUEST_MESSAGE, message);
             inMessage.setDestination(this);
@@ -241,20 +230,11 @@
             return;
         }
         try {
-<<<<<<< HEAD
-            final JMSMessageHeadersType messageProperties = (JMSMessageHeadersType)outMessage
-                .get(JMSConstants.JMS_SERVER_RESPONSE_HEADERS);
-            JMSMessageHeadersType inMessageProperties = (JMSMessageHeadersType)inMessage
-                .get(JMSConstants.JMS_SERVER_REQUEST_HEADERS);
-            JMSUtils.initResponseMessageProperties(messageProperties, inMessageProperties);
-            JmsTemplate jmsTemplate = JMSFactory.createJmsTemplate(jmsConfig, messageProperties);
-=======
             final JMSMessageHeadersType headers = (JMSMessageHeadersType)outMessage
                 .get(JMSConstants.JMS_SERVER_RESPONSE_HEADERS);
             JMSMessageHeadersType inHeaders = (JMSMessageHeadersType)inMessage
                 .get(JMSConstants.JMS_SERVER_REQUEST_HEADERS);
             JmsTemplate jmsTemplate = JMSFactory.createJmsTemplate(jmsConfig, inHeaders);
->>>>>>> a0b8b388
 
             // setup the reply message
             final javax.jms.Message request = (javax.jms.Message)inMessage
@@ -288,17 +268,12 @@
 
                     reply.setJMSCorrelationID(determineCorrelationID(request));
 
-<<<<<<< HEAD
-                    JMSUtils.prepareJMSProperties(messageProperties, outMessage, jmsConfig);
-                    JMSUtils.setJMSProperties(reply, messageProperties);
-=======
                     JMSUtils.setMessageProperties(headers, reply);
                     // ensure that the contentType is set to the out jms message header
                     JMSUtils.addContentTypeToProtocolHeader(outMessage);
                     Map<String, List<String>> protHeaders = CastUtils.cast((Map<?, ?>)outMessage
                         .get(Message.PROTOCOL_HEADERS));
                     JMSUtils.addProtocolHeaders(reply, protHeaders);
->>>>>>> a0b8b388
 
                     LOG.log(Level.FINE, "server sending reply: ", reply);
                     return reply;
