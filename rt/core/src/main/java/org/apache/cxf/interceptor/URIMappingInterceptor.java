--- conflicted
+++ resolved
@@ -35,15 +35,11 @@
 import org.apache.cxf.common.util.CollectionUtils;
 import org.apache.cxf.common.util.PrimitiveUtils;
 import org.apache.cxf.common.util.StringUtils;
-import org.apache.cxf.common.util.XMLSchemaQNames;
-import org.apache.cxf.endpoint.Endpoint;
 import org.apache.cxf.frontend.MethodDispatcher;
-import org.apache.cxf.message.Exchange;
 import org.apache.cxf.message.Message;
 import org.apache.cxf.message.MessageContentsList;
 import org.apache.cxf.phase.Phase;
 import org.apache.cxf.service.Service;
-import org.apache.cxf.service.model.BindingInfo;
 import org.apache.cxf.service.model.BindingOperationInfo;
 import org.apache.cxf.service.model.MessagePartInfo;
 import org.apache.cxf.service.model.OperationInfo;
@@ -78,45 +74,12 @@
         if (op == null || opName == null || op.getName() == null
             || StringUtils.isEmpty(op.getName().getLocalPart())
             || !opName.equals(op.getName().getLocalPart())) {
-<<<<<<< HEAD
-            
-            if (!Boolean.TRUE.equals(message.getContextualProperty(NO_VALIDATE_PARTS))) {
-                throw new Fault(new org.apache.cxf.common.i18n.Message("NO_OPERATION_PATH", LOG, opName,
-                                                                       message.get(Message.PATH_INFO)));
-            }
-            MessageContentsList params = new MessageContentsList();
-            params.add(null);
-            message.setContent(List.class, params);
-            if (op == null) {
-                op = findAnyOp(message.getExchange());
-            }
-            if (op != null) {
-                message.getExchange().put(BindingOperationInfo.class, op);
-            }
-        } else {
-            message.getExchange().put(BindingOperationInfo.class, op);
-            MessageContentsList params = getParameters(message, op);
-            message.setContent(List.class, params);
-        }
-    }
-
-    private BindingOperationInfo findAnyOp(Exchange exchange) {
-        Endpoint ep = exchange.get(Endpoint.class);
-        BindingInfo service = ep.getEndpointInfo().getBinding();
-        
-        for (BindingOperationInfo b : service.getOperations()) {
-            if (b.getInput() != null && !b.getInput().getMessageInfo().getMessageParts().isEmpty()) {
-                MessagePartInfo inf = b.getInput().getMessageInfo().getMessagePart(0);
-                if (XMLSchemaQNames.XSD_ANY.equals(inf.getTypeQName())) {
-                    return b;
-                }
-            }
-=======
             throw new Fault(new org.apache.cxf.common.i18n.Message("NO_OPERATION_PATH", LOG, opName,
                                                                    message.get(Message.PATH_INFO)));
->>>>>>> a0b8b388
-        }
-        return null;
+        }
+        message.getExchange().put(BindingOperationInfo.class, op);
+        MessageContentsList params = getParameters(message, op);
+        message.setContent(List.class, params);
     }
 
     private Method getMethod(Message message, BindingOperationInfo operation) {        
