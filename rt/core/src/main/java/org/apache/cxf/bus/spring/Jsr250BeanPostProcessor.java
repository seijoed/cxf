/**
 * Licensed to the Apache Software Foundation (ASF) under one
 * or more contributor license agreements. See the NOTICE file
 * distributed with this work for additional information
 * regarding copyright ownership. The ASF licenses this file
 * to you under the Apache License, Version 2.0 (the
 * "License"); you may not use this file except in compliance
 * with the License. You may obtain a copy of the License at
 *
 * http://www.apache.org/licenses/LICENSE-2.0
 *
 * Unless required by applicable law or agreed to in writing,
 * software distributed under the License is distributed on an
 * "AS IS" BASIS, WITHOUT WARRANTIES OR CONDITIONS OF ANY
 * KIND, either express or implied. See the License for the
 * specific language governing permissions and limitations
 * under the License.
 */

package org.apache.cxf.bus.spring;



<<<<<<< HEAD
import org.apache.cxf.Bus;
=======
>>>>>>> a0b8b388
import org.apache.cxf.common.injection.ResourceInjector;
import org.apache.cxf.resource.ResourceManager;
import org.springframework.beans.BeansException;
import org.springframework.beans.factory.config.DestructionAwareBeanPostProcessor;
import org.springframework.context.ApplicationContext;
import org.springframework.context.ApplicationContextAware;
import org.springframework.core.Ordered;

public class Jsr250BeanPostProcessor 
    implements DestructionAwareBeanPostProcessor, Ordered, ApplicationContextAware {

    private ResourceManager resourceManager;
    private ApplicationContext context;

    private boolean isProcessing = true;
<<<<<<< HEAD
    //private int count;
    //private int count2;

=======
    
>>>>>>> a0b8b388
    Jsr250BeanPostProcessor() {
    }
    
    public void setApplicationContext(ApplicationContext arg0) throws BeansException {
        context = arg0;  
        try {
            Class<?> cls = Class
                .forName("org.springframework.context.annotation.CommonAnnotationBeanPostProcessor");
            isProcessing = context.getBeanNamesForType(cls, true, false).length == 0;
        } catch (ClassNotFoundException e) {
            isProcessing = true;
        }
    }
    
    public int getOrder() {
        return 1010;
    }
        
    private boolean injectable(Object bean, String beanId) {
        return !"cxf".equals(beanId) && ResourceInjector.processable(bean.getClass(), bean);
    }
    private ResourceManager getResourceManager(Object bean) {
        if (resourceManager == null) {
            if (bean instanceof ResourceManager) {
                resourceManager = (ResourceManager)bean;
                resourceManager.addResourceResolver(new BusApplicationContextResourceResolver(context));
            } else {
                Bus b = (Bus)context.getBean("cxf");
                ResourceManager m = b.getExtension(ResourceManager.class);
                if (resourceManager == null && m != null) {
                    resourceManager = m;
                    resourceManager.addResourceResolver(new BusApplicationContextResourceResolver(context));
                }
            }
        }
        return resourceManager;
    }
    public Object postProcessAfterInitialization(Object bean, String beanId) throws BeansException {
        if (!isProcessing) {
            return bean;
<<<<<<< HEAD
=======
        }
        if (bean != null) {
            new ResourceInjector(resourceManager, resolvers).construct(bean);
>>>>>>> a0b8b388
        }
        if (bean != null 
            && injectable(bean, beanId)) {
            new ResourceInjector(getResourceManager(bean)).construct(bean);
        }
        return bean;
    }

    public Object postProcessBeforeInitialization(Object bean, String beanId) throws BeansException {
        if (!isProcessing) {
            return bean;
        }
<<<<<<< HEAD
        if (bean != null 
            && injectable(bean, beanId)) {
            new ResourceInjector(getResourceManager(bean)).inject(bean);
            /*
            System.out.println("p :" + (++count) + ": " + bean.getClass().getName() + " " + beanId);
        } else if (bean != null) {
            System.out.println("np: " + (++count2) 
                               + ": " + bean.getClass().getName() + " " + beanId);
            */
=======
        if (bean != null) {
            new ResourceInjector(resourceManager, resolvers).inject(bean);
>>>>>>> a0b8b388
        }
        return bean;
    }

    public void postProcessBeforeDestruction(Object bean, String beanId) {
        if (!isProcessing) {
            return;
        }
<<<<<<< HEAD
        if (bean != null 
            && injectable(bean, beanId)) {
            new ResourceInjector(getResourceManager(bean)).destroy(bean);
=======
        if (bean != null) {
            new ResourceInjector(resourceManager, resolvers).destroy(bean);
>>>>>>> a0b8b388
        }
    }

}<|MERGE_RESOLUTION|>--- conflicted
+++ resolved
@@ -19,14 +19,16 @@
 
 package org.apache.cxf.bus.spring;
 
+import java.util.ArrayList;
+import java.util.Collection;
+import java.util.List;
+import java.util.Map;
 
 
-<<<<<<< HEAD
-import org.apache.cxf.Bus;
-=======
->>>>>>> a0b8b388
 import org.apache.cxf.common.injection.ResourceInjector;
+import org.apache.cxf.helpers.CastUtils;
 import org.apache.cxf.resource.ResourceManager;
+import org.apache.cxf.resource.ResourceResolver;
 import org.springframework.beans.BeansException;
 import org.springframework.beans.factory.config.DestructionAwareBeanPostProcessor;
 import org.springframework.context.ApplicationContext;
@@ -37,16 +39,12 @@
     implements DestructionAwareBeanPostProcessor, Ordered, ApplicationContextAware {
 
     private ResourceManager resourceManager;
+    private List<ResourceResolver> resolvers;
+    
     private ApplicationContext context;
 
     private boolean isProcessing = true;
-<<<<<<< HEAD
-    //private int count;
-    //private int count2;
-
-=======
     
->>>>>>> a0b8b388
     Jsr250BeanPostProcessor() {
     }
     
@@ -65,38 +63,20 @@
         return 1010;
     }
         
-    private boolean injectable(Object bean, String beanId) {
-        return !"cxf".equals(beanId) && ResourceInjector.processable(bean.getClass(), bean);
-    }
-    private ResourceManager getResourceManager(Object bean) {
-        if (resourceManager == null) {
-            if (bean instanceof ResourceManager) {
-                resourceManager = (ResourceManager)bean;
-                resourceManager.addResourceResolver(new BusApplicationContextResourceResolver(context));
-            } else {
-                Bus b = (Bus)context.getBean("cxf");
-                ResourceManager m = b.getExtension(ResourceManager.class);
-                if (resourceManager == null && m != null) {
-                    resourceManager = m;
-                    resourceManager.addResourceResolver(new BusApplicationContextResourceResolver(context));
-                }
-            }
-        }
-        return resourceManager;
-    }
     public Object postProcessAfterInitialization(Object bean, String beanId) throws BeansException {
         if (!isProcessing) {
             return bean;
-<<<<<<< HEAD
-=======
         }
         if (bean != null) {
             new ResourceInjector(resourceManager, resolvers).construct(bean);
->>>>>>> a0b8b388
         }
-        if (bean != null 
-            && injectable(bean, beanId)) {
-            new ResourceInjector(getResourceManager(bean)).construct(bean);
+        if (bean instanceof ResourceManager) {
+            resourceManager = (ResourceManager)bean;
+
+            Map<String, Object> mp = CastUtils.cast(context.getBeansOfType(ResourceResolver.class));
+            Collection<ResourceResolver> resolvs = CastUtils.cast(mp.values());
+            resolvers = new ArrayList<ResourceResolver>(resourceManager.getResourceResolvers());
+            resolvers.addAll(resolvs);
         }
         return bean;
     }
@@ -105,20 +85,8 @@
         if (!isProcessing) {
             return bean;
         }
-<<<<<<< HEAD
-        if (bean != null 
-            && injectable(bean, beanId)) {
-            new ResourceInjector(getResourceManager(bean)).inject(bean);
-            /*
-            System.out.println("p :" + (++count) + ": " + bean.getClass().getName() + " " + beanId);
-        } else if (bean != null) {
-            System.out.println("np: " + (++count2) 
-                               + ": " + bean.getClass().getName() + " " + beanId);
-            */
-=======
         if (bean != null) {
             new ResourceInjector(resourceManager, resolvers).inject(bean);
->>>>>>> a0b8b388
         }
         return bean;
     }
@@ -127,14 +95,8 @@
         if (!isProcessing) {
             return;
         }
-<<<<<<< HEAD
-        if (bean != null 
-            && injectable(bean, beanId)) {
-            new ResourceInjector(getResourceManager(bean)).destroy(bean);
-=======
         if (bean != null) {
             new ResourceInjector(resourceManager, resolvers).destroy(bean);
->>>>>>> a0b8b388
         }
     }
 
