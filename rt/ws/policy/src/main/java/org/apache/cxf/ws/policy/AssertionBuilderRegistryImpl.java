--- conflicted
+++ resolved
@@ -20,13 +20,11 @@
 package org.apache.cxf.ws.policy;
 
 import java.util.ArrayList;
-import java.util.Collection;
 import java.util.List;
 import java.util.Map;
 import java.util.ResourceBundle;
 import java.util.logging.Logger;
 
-import javax.annotation.Resource;
 import javax.xml.namespace.QName;
 
 import org.w3c.dom.Element;
@@ -34,9 +32,7 @@
 import org.apache.cxf.Bus;
 import org.apache.cxf.common.i18n.BundleUtils;
 import org.apache.cxf.common.i18n.Message;
-import org.apache.cxf.common.injection.NoJSR250Annotations;
 import org.apache.cxf.common.logging.LogUtils;
-import org.apache.cxf.configuration.ConfiguredBeanLocator;
 import org.apache.cxf.configuration.spring.MapProvider;
 import org.apache.cxf.extension.BusExtension;
 import org.apache.cxf.extension.RegistryImpl;
@@ -45,7 +41,6 @@
 /**
  * 
  */
-@NoJSR250Annotations(unlessNull = "bus")
 public class AssertionBuilderRegistryImpl extends RegistryImpl<QName, AssertionBuilder> implements
     AssertionBuilderRegistry, BusExtension {
 
@@ -56,17 +51,9 @@
     private boolean ignoreUnknownAssertions = true; 
     private List<QName> ignored = new ArrayList<QName>(IGNORED_CACHE_SIZE);
     private Bus bus;
-<<<<<<< HEAD
-    private boolean dynamicLoaded;
-=======
->>>>>>> a0b8b388
     
     public AssertionBuilderRegistryImpl() {
         super(null);
-    }
-    public AssertionBuilderRegistryImpl(Bus b) {
-        super(null);
-        setBus(b);
     }
 
     public AssertionBuilderRegistryImpl(Map<QName, AssertionBuilder> builders) {
@@ -74,17 +61,6 @@
     }
     public AssertionBuilderRegistryImpl(MapProvider<QName, AssertionBuilder> builders) {
         super(builders.createMap());
-    }
-    public AssertionBuilderRegistryImpl(Bus b, MapProvider<QName, AssertionBuilder> builders) {
-        super(builders.createMap());
-        setBus(b);
-    }
-    @Resource
-    public final void setBus(Bus b) {
-        bus = b;
-        if (b != null) {
-            b.setExtension(this, AssertionBuilderRegistry.class);
-        }
     }
 
     public void setBus(Bus b) {
@@ -95,13 +71,6 @@
         return AssertionBuilderRegistry.class;
     }
     
-    public void register(AssertionBuilder builder) {
-        Collection<QName> names = builder.getKnownElements();
-        for (QName n : names) {
-            super.register(n, builder);
-        }
-    }
-
     public boolean isIgnoreUnknownAssertions() {
         return ignoreUnknownAssertions;
     }
@@ -110,18 +79,8 @@
         ignoreUnknownAssertions = ignore;
     }
 
-    private synchronized void loadDynamic() {
-        if (!dynamicLoaded && bus != null) {
-            dynamicLoaded = true;
-            ConfiguredBeanLocator c = bus.getExtension(ConfiguredBeanLocator.class);
-            if (c != null) {
-                c.getBeansOfType(AssertionBuilderLoader.class);
-            }
-        }
-    }
     public PolicyAssertion build(Element element) {
-        loadDynamic();
-        
+
         AssertionBuilder builder;
 
         QName qname = new QName(element.getNamespaceURI(), element.getLocalName());
@@ -140,11 +99,7 @@
                 if (!alreadyWarned) {
                     LOG.warning(m.toString());
                 }
-<<<<<<< HEAD
-                return new XmlPrimitiveAssertion(element);
-=======
                 return new XmlPrimitiveAssertion(element, bus.getExtension(PolicyConstants.class));
->>>>>>> a0b8b388
             } else {
                 throw new PolicyException(m);
             }
