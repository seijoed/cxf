<!--
  Licensed to the Apache Software Foundation (ASF) under one
  or more contributor license agreements. See the NOTICE file
  distributed with this work for additional information
  regarding copyright ownership. The ASF licenses this file
  to you under the Apache License, Version 2.0 (the
  "License"); you may not use this file except in compliance
  with the License. You may obtain a copy of the License at

  http://www.apache.org/licenses/LICENSE-2.0

  Unless required by applicable law or agreed to in writing,
  software distributed under the License is distributed on an
  "AS IS" BASIS, WITHOUT WARRANTIES OR CONDITIONS OF ANY
  KIND, either express or implied. See the License for the
  specific language governing permissions and limitations
  under the License.
-->
<project xmlns="http://maven.apache.org/POM/4.0.0" xmlns:xsi="http://www.w3.org/2001/XMLSchema-instance" xsi:schemaLocation="http://maven.apache.org/POM/4.0.0 http://maven.apache.org/maven-v4_0_0.xsd">
    <modelVersion>4.0.0</modelVersion>
    <groupId>org.apache.cxf</groupId>
    <artifactId>cxf-api</artifactId>
    <packaging>jar</packaging>
    <name>Apache CXF API</name>
    <description>Apache CXF API</description>
<<<<<<< HEAD
    <version>2.6.0-SNAPSHOT</version>
=======
    <version>2.5.2</version>
>>>>>>> da501121
    <url>http://cxf.apache.org</url>

    <parent>
        <groupId>org.apache.cxf</groupId>
        <artifactId>cxf-parent</artifactId>
<<<<<<< HEAD
        <version>2.6.0-SNAPSHOT</version>
=======
        <version>2.5.2</version>
>>>>>>> da501121
        <relativePath>../parent/pom.xml</relativePath>
    </parent>

    <properties>
        <cxf.fragment.host>org.apache.cxf.bundle</cxf.fragment.host>
        <cxf.osgi.import>
            javax.activation;version="${cxf.osgi.javax.activation.version}",
            javax.annotation;version="${cxf.osgi.javax.annotation.version}",
            javax.xml.bind*;version="${cxf.osgi.javax.bind.version}",
            javax.xml.stream*;version="${cxf.osgi.javax.stream.version}",
            org.apache.commons.lang*;resolution:=optional;version="${cxf.osgi.commons.lang.version}",
            javax.resource*;resolution:=optional
        </cxf.osgi.import>
    </properties>

    <dependencies>
        <dependency>
            <groupId>junit</groupId>
            <artifactId>junit</artifactId>
            <scope>test</scope>
        </dependency>
        <dependency>
            <groupId>org.easymock</groupId>
            <artifactId>easymock</artifactId>
            <scope>test</scope>
        </dependency>

        <dependency>
            <groupId>org.apache.cxf</groupId>
            <artifactId>cxf-common-utilities</artifactId>
            <version>${project.version}</version>
        </dependency>

        <dependency>
            <groupId>org.springframework</groupId>
            <artifactId>spring-beans</artifactId>
            <optional>true</optional>
        </dependency>
        <dependency>
            <groupId>org.springframework</groupId>
            <artifactId>spring-context</artifactId>
            <optional>true</optional>
        </dependency>

        <dependency>
            <groupId>org.apache.ws.xmlschema</groupId>
            <artifactId>xmlschema-core</artifactId>
        </dependency>

        <dependency>
            <groupId>com.sun.xml.bind</groupId>
            <artifactId>jaxb-xjc</artifactId>
            <scope>test</scope>
        </dependency>
        <dependency>
            <groupId>com.sun.xml.bind</groupId>
            <artifactId>jaxb-impl</artifactId>
            <scope>test</scope>
        </dependency>
        <dependency>
            <groupId>org.apache.geronimo.specs</groupId>
            <artifactId>geronimo-j2ee-connector_1.5_spec</artifactId>
            <scope>provided</scope>
        </dependency>
        <dependency>
            <groupId>commons-lang</groupId>
            <artifactId>commons-lang</artifactId>
            <optional>true</optional>
        </dependency>
        <dependency>
            <groupId>wsdl4j</groupId>
            <artifactId>wsdl4j</artifactId>
        </dependency>
    </dependencies>

    <build>
        <plugins>
            <plugin>
                <groupId>org.apache.felix</groupId>
                <artifactId>maven-bundle-plugin</artifactId>
                <extensions>true</extensions>
                <configuration>
                    <instructions>
                        <Fragment-Host></Fragment-Host>
                    </instructions>
                </configuration>
            </plugin>
            <plugin>
                <groupId>org.apache.cxf</groupId>
                <artifactId>cxf-xjc-plugin</artifactId>
                <version>${cxf.xjc-utils.version}</version>
                <executions>
                    <execution>
                        <id>generate-sources</id>
                        <phase>generate-sources</phase>
                        <goals>
                            <goal>xsdtojava</goal>
                        </goals>
                        <configuration>
                            <extensions>
                                <extension>org.apache.cxf.xjcplugins:cxf-xjc-dv:${cxf.xjc-utils.version}</extension>
                            </extensions>
                            <sourceRoot>${basedir}/target/generated/src/main/java</sourceRoot>
                            <xsdOptions>
                                <xsdOption>
                                    <xsd>${basedir}/src/main/resources/schemas/wsdl/http.xsd</xsd>
                                    <bindingFile>${basedir}/src/main/resources/schemas/wsdl/http.xjb</bindingFile>
                                    <catalog>${basedir}/src/main/build-resources/catalog.cat</catalog>
                                </xsdOption>
                                <xsdOption>
                                    <xsd>${basedir}/src/main/resources/schemas/wsdl/ws-addr.xsd</xsd>
                                    <packagename>org.apache.cxf.ws.addressing</packagename>
                                </xsdOption>
                                <xsdOption>
                                    <xsd>${basedir}/src/main/resources/schemas/wsdl/addressing.xsd</xsd>
                                    <bindingFile>${basedir}/src/main/resources/schemas/wsdl/addressing.xjb</bindingFile>
                                </xsdOption>
                                <xsdOption>
                                    <xsd>${basedir}/src/main/resources/schemas/configuration/security.xsd</xsd>
                                    <bindingFile>${basedir}/src/main/resources/schemas/configuration/security.xjb</bindingFile>
                                    <catalog>${basedir}/src/main/build-resources/catalog.cat</catalog>
                                    <extensionArgs>
                                        <extensionArg>-Xdv</extensionArg>
                                    </extensionArgs>
                                </xsdOption>
                                <xsdOption>
                                    <xsd>${basedir}/src/main/resources/schemas/wsdl/ws-addr-wsdl.xsd</xsd>
                                    <bindingFile>${basedir}/src/main/resources/schemas/wsdl/ws-addr-wsdl.xjb</bindingFile>
                                    <extension>true</extension>
                                </xsdOption>
                                <xsdOption>
                                    <xsd>${basedir}/src/main/resources/schemas/wsdl/addressing200403.xsd</xsd>
                                    <bindingFile>${basedir}/src/main/resources/schemas/wsdl/addressing200403.xjb</bindingFile>
                                </xsdOption>
                            </xsdOptions>
                        </configuration>
                    </execution>
                    <execution>
                        <id>generate-test-sources</id>
                        <phase>generate-test-sources</phase>
                        <goals>
                            <goal>xsdtojava-tests</goal>
                        </goals>
                        <configuration>
                            <testSourceRoot>${basedir}/target/generated/src/test/java</testSourceRoot>
                            <xsdOptions>
                                <xsdOption>
                                    <xsd>${basedir}/src/test/resources/schemas/wsdl/test-conf.xsd</xsd>
                                    <bindingFile>${basedir}/src/test/resources/schemas/wsdl/test-conf.xjb</bindingFile>
                                    <catalog>${basedir}/src/main/build-resources/catalog.cat</catalog>
                                    <deleteDirs>
                                        <deleteDir>${basedir}/target/generated/src/test/java/org/apache/cxf/wsdl</deleteDir>
                                    </deleteDirs>
                                </xsdOption>
                            </xsdOptions>
                        </configuration>
                    </execution>

                </executions>

                <configuration>
                    <extensions>
                        <extension>org.apache.cxf.xjcplugins:cxf-xjc-dv:${cxf.xjc-utils.version}</extension>
                    </extensions>
                </configuration>
            </plugin>
        </plugins>

        <pluginManagement>
            <plugins>
                <plugin>
                    <groupId>org.apache.maven.plugins</groupId>
                    <artifactId>maven-javadoc-plugin</artifactId>
                    <executions>
                        <execution>
                            <id>package</id>
                            <phase>package</phase>
                            <goals>
                                <goal>jar</goal>
                            </goals>
                        </execution>
                    </executions>
                    <configuration>
                        <detectOfflineLinks>false</detectOfflineLinks>
                        <header>Apache CXF API</header>
                        <footer>Apache CXF API</footer>
                    </configuration>
                </plugin>
            </plugins>
        </pluginManagement>
    </build>

    <profiles>
        <profile>
            <id>fastinstall</id>
        </profile>
        <profile>
            <!-- default profile enables javadoc stuff -->
            <id>everything</id>
            <activation>
                <activeByDefault>true</activeByDefault>
            </activation>
            <build>
                <plugins>
                    <plugin>
                        <groupId>org.apache.maven.plugins</groupId>
                        <artifactId>maven-javadoc-plugin</artifactId>
                    </plugin>
                </plugins>
            </build>
        </profile>
        <profile>
            <id>jdk15</id>
            <activation>
                <jdk>1.5</jdk>
            </activation>
            <dependencies>
                <dependency>
                    <groupId>org.apache.geronimo.specs</groupId>
                    <artifactId>geronimo-activation_1.1_spec</artifactId>
                </dependency>
                <dependency>
                    <groupId>org.apache.geronimo.specs</groupId>
                    <artifactId>geronimo-annotation_1.0_spec</artifactId>
                </dependency>
                <dependency>
                    <groupId>${cxf.stax.impl.groupId}</groupId>
                    <artifactId>${cxf.stax.impl.artifactId}</artifactId>
                </dependency>
            </dependencies>
        </profile>
    </profiles>

</project><|MERGE_RESOLUTION|>--- conflicted
+++ resolved
@@ -23,35 +23,15 @@
     <packaging>jar</packaging>
     <name>Apache CXF API</name>
     <description>Apache CXF API</description>
-<<<<<<< HEAD
-    <version>2.6.0-SNAPSHOT</version>
-=======
     <version>2.5.2</version>
->>>>>>> da501121
     <url>http://cxf.apache.org</url>
 
     <parent>
         <groupId>org.apache.cxf</groupId>
         <artifactId>cxf-parent</artifactId>
-<<<<<<< HEAD
-        <version>2.6.0-SNAPSHOT</version>
-=======
         <version>2.5.2</version>
->>>>>>> da501121
         <relativePath>../parent/pom.xml</relativePath>
     </parent>
-
-    <properties>
-        <cxf.fragment.host>org.apache.cxf.bundle</cxf.fragment.host>
-        <cxf.osgi.import>
-            javax.activation;version="${cxf.osgi.javax.activation.version}",
-            javax.annotation;version="${cxf.osgi.javax.annotation.version}",
-            javax.xml.bind*;version="${cxf.osgi.javax.bind.version}",
-            javax.xml.stream*;version="${cxf.osgi.javax.stream.version}",
-            org.apache.commons.lang*;resolution:=optional;version="${cxf.osgi.commons.lang.version}",
-            javax.resource*;resolution:=optional
-        </cxf.osgi.import>
-    </properties>
 
     <dependencies>
         <dependency>
@@ -72,19 +52,8 @@
         </dependency>
 
         <dependency>
-            <groupId>org.springframework</groupId>
-            <artifactId>spring-beans</artifactId>
-            <optional>true</optional>
-        </dependency>
-        <dependency>
-            <groupId>org.springframework</groupId>
-            <artifactId>spring-context</artifactId>
-            <optional>true</optional>
-        </dependency>
-
-        <dependency>
-            <groupId>org.apache.ws.xmlschema</groupId>
-            <artifactId>xmlschema-core</artifactId>
+	  <groupId>org.apache.ws.xmlschema</groupId>
+	  <artifactId>xmlschema-core</artifactId>
         </dependency>
 
         <dependency>
@@ -103,6 +72,10 @@
             <scope>provided</scope>
         </dependency>
         <dependency>
+            <groupId>org.apache.neethi</groupId>
+            <artifactId>neethi</artifactId>
+        </dependency>
+        <dependency>
             <groupId>commons-lang</groupId>
             <artifactId>commons-lang</artifactId>
             <optional>true</optional>
@@ -115,16 +88,6 @@
 
     <build>
         <plugins>
-            <plugin>
-                <groupId>org.apache.felix</groupId>
-                <artifactId>maven-bundle-plugin</artifactId>
-                <extensions>true</extensions>
-                <configuration>
-                    <instructions>
-                        <Fragment-Host></Fragment-Host>
-                    </instructions>
-                </configuration>
-            </plugin>
             <plugin>
                 <groupId>org.apache.cxf</groupId>
                 <artifactId>cxf-xjc-plugin</artifactId>
@@ -191,6 +154,9 @@
                                     <deleteDirs>
                                         <deleteDir>${basedir}/target/generated/src/test/java/org/apache/cxf/wsdl</deleteDir>
                                     </deleteDirs>
+                                </xsdOption>
+                                <xsdOption>
+                                    <xsd>${basedir}/src/test/resources/schemas/foo.xsd</xsd>
                                 </xsdOption>
                             </xsdOptions>
                         </configuration>
