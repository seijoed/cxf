--- conflicted
+++ resolved
@@ -3,11 +3,7 @@
     <groupId>org.apache.cxf</groupId>
     <artifactId>cxf-wsdl-validator-plugin</artifactId>
     <packaging>maven-plugin</packaging>
-<<<<<<< HEAD
-    <version>2.3.0-SNAPSHOT</version>
-=======
     <version>2.1.7</version>
->>>>>>> a0b8b388
     <name>Apache CXF WSDL Validator Maven2 Plugin</name>
     <url>http://cxf.apache.org</url>
 
@@ -15,11 +11,7 @@
     <parent>
         <groupId>org.apache.cxf</groupId>
         <artifactId>cxf-parent</artifactId>
-<<<<<<< HEAD
-        <version>2.3.0-SNAPSHOT</version>
-=======
         <version>2.1.7</version>
->>>>>>> a0b8b388
         <relativePath>../../parent/pom.xml</relativePath>
     </parent>
 
