<!--
  Licensed to the Apache Software Foundation (ASF) under one
  or more contributor license agreements. See the NOTICE file
  distributed with this work for additional information
  regarding copyright ownership. The ASF licenses this file
  to you under the Apache License, Version 2.0 (the
  "License"); you may not use this file except in compliance
  with the License. You may obtain a copy of the License at
 
  http://www.apache.org/licenses/LICENSE-2.0
 
  Unless required by applicable law or agreed to in writing,
  software distributed under the License is distributed on an
  "AS IS" BASIS, WITHOUT WARRANTIES OR CONDITIONS OF ANY
  KIND, either express or implied. See the License for the
  specific language governing permissions and limitations
  under the License.
-->
<project xmlns="http://maven.apache.org/POM/4.0.0" xmlns:xsi="http://www.w3.org/2001/XMLSchema-instance" xsi:schemaLocation="http://maven.apache.org/POM/4.0.0 http://maven.apache.org/maven-v4_0_0.xsd">
    <modelVersion>4.0.0</modelVersion>
    <groupId>org.apache.cxf.services.wsn</groupId>
    <artifactId>cxf-services-wsn-api</artifactId>
    <packaging>bundle</packaging>
<<<<<<< HEAD
    <version>2.6.0-SNAPSHOT</version>
=======
    <version>2.5.2</version>
>>>>>>> da501121
    <name>Apache CXF WSN API</name>
    <description>Apache CXF WSN API</description>
    <url>http://cxf.apache.org</url>

    <parent>
        <groupId>org.apache.cxf</groupId>
        <artifactId>cxf-parent</artifactId>
<<<<<<< HEAD
        <version>2.6.0-SNAPSHOT</version>
=======
        <version>2.5.2</version>
>>>>>>> da501121
        <relativePath>../../../parent/pom.xml</relativePath>
    </parent>

	<dependencies>
        <dependency>
            <groupId>org.apache.cxf</groupId>
            <artifactId>cxf-common-utilities</artifactId>
            <version>${project.version}</version>
        </dependency>
    </dependencies>
	
	<build>
		<plugins>
            <plugin>
                <groupId>org.apache.cxf</groupId>
                <artifactId>cxf-codegen-plugin</artifactId>
	            <version>${project.version}</version>
                <executions>
                    <execution>
                        <phase>generate-sources</phase>
                        <configuration>
                            <sourceRoot>${basedir}/target/jaxws</sourceRoot>
                            <defaultOptions>
                                <markGenerated>true</markGenerated>
                                <faultSerialVersionUID>1</faultSerialVersionUID>
                            </defaultOptions>
                            <wsdlOptions>
                                <wsdlOption>
                                    <wsdl>${basedir}/src/main/resources/org/apache/cxf/wsn/wsdl/wsn.wsdl</wsdl>
                                    <extraargs>
                                        <extraarg>-verbose</extraarg>
                                    </extraargs>
                                </wsdlOption>
                            </wsdlOptions>
                        </configuration>
                        <goals>
                            <goal>wsdl2java</goal>
                        </goals>
                    </execution>
                </executions>
            </plugin>
            <plugin>
                <groupId>org.apache.felix</groupId>
                <artifactId>maven-bundle-plugin</artifactId>
                <extensions>true</extensions>
                <configuration>
                    <instructions>
                        <Import-Package>
                            javax.xml.bind*;version="[0.0,3)",
                            javax.jws*;version="[0.0,3)",
                            javax.xml.ws*;version="[0.0,3)",
                            org.apache.cxf*;version="[2.4,3)",
                            *
                        </Import-Package>
                        <Export-Package>
                            org.oasis_open.docs.wsn.*;version=1.3;-noimport:=true,
                            org.oasis_open.docs.wsrf.*;version=1.2,
                            org.apache.cxf.wsn.client;version=${project.version},
                            org.apache.cxf.wsn.util;version=${project.version},
                            org.apache.cxf.wsn.wsdl;version=${project.version},
                            org.apache.cxf.wsn.jaxws;version=${project.version}
                        </Export-Package>
                        <_nouses>true</_nouses>
                        <_versionpolicy>[$(version;==;$(@)),$(version;+;$(@)))</_versionpolicy>
                    </instructions>
                </configuration>
            </plugin>
		</plugins>
	</build>

    <profiles>
        <profile>
            <id>jdk15</id>
            <activation>
                 <jdk>1.5</jdk>
             </activation>
            <dependencies>
                <dependency>
                    <groupId>org.apache.geronimo.specs</groupId>
                    <artifactId>geronimo-jaxws_2.2_spec</artifactId>
                </dependency>
                <dependency>
                    <groupId>org.apache.geronimo.specs</groupId>
                    <artifactId>geronimo-ws-metadata_2.0_spec</artifactId>
                </dependency>
                <dependency>
                    <groupId>javax.xml.bind</groupId>
                    <artifactId>jaxb-api</artifactId>
                </dependency>
                <dependency>
                    <groupId>org.apache.geronimo.specs</groupId>
                    <artifactId>geronimo-stax-api_1.0_spec</artifactId>
                </dependency>
            </dependencies>
        </profile>
    </profiles>

</project><|MERGE_RESOLUTION|>--- conflicted
+++ resolved
@@ -21,11 +21,7 @@
     <groupId>org.apache.cxf.services.wsn</groupId>
     <artifactId>cxf-services-wsn-api</artifactId>
     <packaging>bundle</packaging>
-<<<<<<< HEAD
-    <version>2.6.0-SNAPSHOT</version>
-=======
     <version>2.5.2</version>
->>>>>>> da501121
     <name>Apache CXF WSN API</name>
     <description>Apache CXF WSN API</description>
     <url>http://cxf.apache.org</url>
@@ -33,11 +29,7 @@
     <parent>
         <groupId>org.apache.cxf</groupId>
         <artifactId>cxf-parent</artifactId>
-<<<<<<< HEAD
-        <version>2.6.0-SNAPSHOT</version>
-=======
         <version>2.5.2</version>
->>>>>>> da501121
         <relativePath>../../../parent/pom.xml</relativePath>
     </parent>
 
@@ -60,10 +52,6 @@
                         <phase>generate-sources</phase>
                         <configuration>
                             <sourceRoot>${basedir}/target/jaxws</sourceRoot>
-                            <defaultOptions>
-                                <markGenerated>true</markGenerated>
-                                <faultSerialVersionUID>1</faultSerialVersionUID>
-                            </defaultOptions>
                             <wsdlOptions>
                                 <wsdlOption>
                                     <wsdl>${basedir}/src/main/resources/org/apache/cxf/wsn/wsdl/wsn.wsdl</wsdl>
