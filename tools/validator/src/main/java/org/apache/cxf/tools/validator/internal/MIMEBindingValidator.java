--- conflicted
+++ resolved
@@ -21,10 +21,7 @@
 
 import java.util.ArrayList;
 import java.util.Collection;
-<<<<<<< HEAD
-=======
 import java.util.Iterator;
->>>>>>> da501121
 import java.util.List;
 
 import javax.wsdl.Binding;
@@ -48,25 +45,22 @@
     public boolean isValid() {
         Collection<Binding> bindings = CastUtils.cast(def.getBindings().values());
         for (Binding binding : bindings) {
-<<<<<<< HEAD
-            Collection<BindingOperation> bindingOps = CastUtils.cast(binding.getBindingOperations());
-            for (BindingOperation bindingOperation : bindingOps) {
-=======
             Iterator itOperation = binding.getBindingOperations().iterator();
             while (itOperation.hasNext()) {
                 BindingOperation bindingOperation = (BindingOperation)itOperation.next();
->>>>>>> da501121
                 if (bindingOperation.getBindingInput() == null) {
                     continue;
                 }
-                Collection<ExtensibilityElement> exts = CastUtils.cast(bindingOperation
-                                                                           .getBindingInput()
-                                                                           .getExtensibilityElements());
-                for (ExtensibilityElement extElement : exts) {
-                    if (extElement instanceof MIMEMultipartRelated
-                        && !doValidate((MIMEMultipartRelated)extElement,
-                                       bindingOperation.getName())) {
-                        return false;
+                Iterator itInputExt = bindingOperation.getBindingInput().getExtensibilityElements()
+                    .iterator();
+                while (itInputExt.hasNext()) {
+                    ExtensibilityElement extElement = (ExtensibilityElement)itInputExt.next();
+                    if (extElement instanceof MIMEMultipartRelated) {
+                        Iterator itMimeParts = ((MIMEMultipartRelated)extElement).getMIMEParts()
+                            .iterator();
+                        if (!doValidate(itMimeParts, bindingOperation.getName())) {
+                            return false;
+                        }
                     }
                 }
             }
@@ -74,13 +68,14 @@
         return true;
     }
 
-    private boolean doValidate(MIMEMultipartRelated mimeExt, String operationName) {
-        boolean gotRootPart = false;
-        List<MIMEPart> parts = CastUtils.cast(mimeExt.getMIMEParts());
-        for (MIMEPart mPart : parts) {
+    private boolean doValidate(Iterator mimeParts, String operationName) {
+        boolean gotRootPart = false;        
+        while (mimeParts.hasNext()) {
+            MIMEPart mPart = (MIMEPart)mimeParts.next();
             List<MIMEContent> mimeContents = new ArrayList<MIMEContent>();
-            List<ExtensibilityElement> extns = CastUtils.cast(mPart.getExtensibilityElements());
-            for (ExtensibilityElement extElement : extns) {
+            Iterator extns = mPart.getExtensibilityElements().iterator();
+            while (extns.hasNext()) {
+                ExtensibilityElement extElement = (ExtensibilityElement)extns.next();
                 if (SOAPBindingUtil.isSOAPBody(extElement)) {
                     if (gotRootPart) {
                         addErrorMessage("Operation("
@@ -94,7 +89,7 @@
                     mimeContents.add((MIMEContent)extElement);
                 }
             }
-            if (!doValidateMimeContentPartNames(mimeContents, operationName)) {
+            if (!doValidateMimeContentPartNames(mimeContents.iterator(), operationName)) {
                 return false;
             }
         }
@@ -108,17 +103,12 @@
         return true;
     }
 
-    private boolean doValidateMimeContentPartNames(List<MIMEContent> mimeContents,
-                                                   String operationName) {
+    private boolean doValidateMimeContentPartNames(Iterator mimeContents, String operationName) {
         // validate mime:content(s) in the mime:part as per R2909
         String partName = null;
-<<<<<<< HEAD
-        for (MIMEContent mimeContent : mimeContents) {
-=======
 
         while (mimeContents.hasNext()) {
             MIMEContent mimeContent = (MIMEContent)mimeContents.next();
->>>>>>> da501121
             String mimeContnetPart = mimeContent.getPart();
             if (mimeContnetPart == null) {
                 addErrorMessage("Operation("
