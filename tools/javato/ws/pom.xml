<!--
    Licensed to the Apache Software Foundation (ASF) under one
    or more contributor license agreements. See the NOTICE file
    distributed with this work for additional information
    regarding copyright ownership. The ASF licenses this file
    to you under the Apache License, Version 2.0 (the
    "License"); you may not use this file except in compliance
    with the License. You may obtain a copy of the License at

    http://www.apache.org/licenses/LICENSE-2.0

    Unless required by applicable law or agreed to in writing,
    software distributed under the License is distributed on an
    "AS IS" BASIS, WITHOUT WARRANTIES OR CONDITIONS OF ANY
    KIND, either express or implied. See the License for the
    specific language governing permissions and limitations
    under the License.
-->
<project xmlns="http://maven.apache.org/POM/4.0.0" xmlns:xsi="http://www.w3.org/2001/XMLSchema-instance" xsi:schemaLocation="http://maven.apache.org/POM/4.0.0 http://maven.apache.org/maven-v4_0_0.xsd">
    <modelVersion>4.0.0</modelVersion>
    <groupId>org.apache.cxf</groupId>
    <artifactId>cxf-tools-java2ws</artifactId>
    <packaging>jar</packaging>
<<<<<<< HEAD
    <version>2.6.0-SNAPSHOT</version>
=======
    <version>2.5.2</version>
>>>>>>> da501121
    <name>Apache CXF Command Line Tools JavaTo WS</name>
    <description>Apache CXF Command Line Tools JavaTo WS</description>
    <url>http://cxf.apache.org</url>

    <parent>
        <groupId>org.apache.cxf</groupId>
        <artifactId>cxf-parent</artifactId>
<<<<<<< HEAD
        <version>2.6.0-SNAPSHOT</version>
=======
        <version>2.5.2</version>
>>>>>>> da501121
        <relativePath>../../../parent/pom.xml</relativePath>
    </parent>

    <dependencies>
        <dependency>
            <groupId>org.apache.cxf</groupId>
            <artifactId>cxf-tools-common</artifactId>
            <version>${project.version}</version>
        </dependency>

        <dependency>
            <groupId>org.apache.cxf</groupId>
            <artifactId>cxf-api</artifactId>
            <version>${project.version}</version>
        </dependency>

        <dependency>
            <groupId>org.apache.cxf</groupId>
            <artifactId>cxf-rt-frontend-simple</artifactId>
            <version>${project.version}</version>
        </dependency>

        <dependency>
            <groupId>org.apache.cxf</groupId>
            <artifactId>cxf-tools-wsdlto-core</artifactId>
            <version>${project.version}</version>
        </dependency>

        <dependency>
            <groupId>org.apache.cxf</groupId>
            <artifactId>cxf-tools-wsdlto-databinding-jaxb</artifactId>
            <version>${project.version}</version>
        </dependency>

        <dependency>
            <groupId>org.apache.cxf</groupId>
            <artifactId>cxf-tools-wsdlto-frontend-jaxws</artifactId>
            <version>${project.version}</version>
        </dependency>


        <dependency>
            <groupId>org.apache.cxf</groupId>
            <artifactId>cxf-rt-core</artifactId>
            <version>${project.version}</version>
        </dependency>

        <dependency>
            <groupId>org.apache.cxf</groupId>
            <artifactId>cxf-rt-javascript</artifactId>
            <version>${project.version}</version>
        </dependency>



        <dependency>
            <groupId>junit</groupId>
            <artifactId>junit</artifactId>
            <scope>test</scope>
        </dependency>


        <dependency>
            <groupId>asm</groupId>
            <artifactId>asm</artifactId>
            <scope>test</scope>
        </dependency>


        <dependency>
            <groupId>wsdl4j</groupId>
            <artifactId>wsdl4j</artifactId>
        </dependency>

        <dependency>
            <groupId>org.springframework</groupId>
            <artifactId>spring-core</artifactId>
            <optional>true</optional>
        </dependency>
        <dependency>
            <groupId>org.springframework</groupId>
            <artifactId>spring-beans</artifactId>
            <optional>true</optional>
        </dependency>
        <dependency>
            <groupId>org.springframework</groupId>
            <artifactId>spring-context</artifactId>
            <optional>true</optional>
        </dependency>



        <dependency>
            <groupId>org.apache.cxf</groupId>
            <artifactId>cxf-rt-databinding-aegis</artifactId>
            <version>${project.version}</version>
        </dependency>
        <dependency>
            <groupId>org.apache.cxf</groupId>
            <artifactId>cxf-rt-transports-http-jetty</artifactId>
            <version>${project.version}</version>
            <scope>test</scope>
        </dependency>
        <dependency>
            <groupId>org.apache.cxf</groupId>
            <artifactId>cxf-rt-frontend-jaxws</artifactId>
            <version>${project.version}</version>
            <exclusions>
                <exclusion>
                    <groupId>org.apache.cxf</groupId>
                    <artifactId>cxf-rt-bindings-xml</artifactId>
                </exclusion>
            </exclusions>
        </dependency>

        <dependency>
            <groupId>com.sun.xml.bind</groupId>
            <artifactId>jaxb-xjc</artifactId>
        </dependency>
        <dependency>
            <groupId>com.sun.xml.bind</groupId>
            <artifactId>jaxb-impl</artifactId>
        </dependency>

        <dependency>
            <groupId>org.apache.cxf</groupId>
            <artifactId>cxf-testutils</artifactId>
            <version>${project.version}</version>
            <scope>test</scope>
        </dependency>


    </dependencies>
    <build>
        <plugins>
            <plugin>
                <groupId>org.apache.cxf</groupId>
                <artifactId>cxf-codegen-plugin</artifactId>
                <version>${project.version}</version>
                <executions>
                    <execution>
                        <id>generate-test-sources</id>
                        <phase>generate-test-sources</phase>
                        <configuration>
                            <fork>${cxf.codegenplugin.forkmode}</fork>
                            <testSourceRoot>${basedir}/target/generated/src/test/java</testSourceRoot>
                            <testWsdlRoot>${basedir}/src/test/resources/java2wsdl_wsdl</testWsdlRoot>
                            <defaultOptions>
                                <markGenerated>true</markGenerated>
                                <faultSerialVersionUID>1</faultSerialVersionUID>
                            </defaultOptions>
                        </configuration>
                        <goals>
                            <goal>wsdl2java</goal>
                        </goals>
                    </execution>
                </executions>
            </plugin>
            <plugin>
                <groupId>org.codehaus.mojo</groupId>
                <artifactId>build-helper-maven-plugin</artifactId>
                <executions>
                    <execution>
                        <id>add-source</id>
                        <phase>generate-test-sources</phase>
                        <goals>
                            <goal>add-test-source</goal>
                        </goals>
                        <configuration>
                            <sources>
                                <source>${basedir}/src/test/generated</source>
                            </sources>
                        </configuration>
                    </execution>
                </executions>
            </plugin>

        </plugins>
    </build>
    <profiles>
        <profile>
            <id>jdk15</id>
            <activation>
                <jdk>1.5</jdk>
            </activation>
            <dependencies>
                <dependency>
                    <groupId>javax.xml.bind</groupId>
                    <artifactId>jaxb-api</artifactId>
                </dependency>
                <dependency>
                    <groupId>javax.xml.soap</groupId>
                    <artifactId>saaj-api</artifactId>
                </dependency>
                <dependency>
                    <groupId>${cxf.stax.impl.groupId}</groupId>
                    <artifactId>${cxf.stax.impl.artifactId}</artifactId>
                    <scope>runtime</scope>
                </dependency>
                <dependency>
                    <groupId>org.apache.geronimo.specs</groupId>
                    <artifactId>geronimo-jaxws_2.2_spec</artifactId>
                </dependency>
            </dependencies>
        </profile>
    </profiles>

</project><|MERGE_RESOLUTION|>--- conflicted
+++ resolved
@@ -21,11 +21,7 @@
     <groupId>org.apache.cxf</groupId>
     <artifactId>cxf-tools-java2ws</artifactId>
     <packaging>jar</packaging>
-<<<<<<< HEAD
-    <version>2.6.0-SNAPSHOT</version>
-=======
     <version>2.5.2</version>
->>>>>>> da501121
     <name>Apache CXF Command Line Tools JavaTo WS</name>
     <description>Apache CXF Command Line Tools JavaTo WS</description>
     <url>http://cxf.apache.org</url>
@@ -33,11 +29,7 @@
     <parent>
         <groupId>org.apache.cxf</groupId>
         <artifactId>cxf-parent</artifactId>
-<<<<<<< HEAD
-        <version>2.6.0-SNAPSHOT</version>
-=======
         <version>2.5.2</version>
->>>>>>> da501121
         <relativePath>../../../parent/pom.xml</relativePath>
     </parent>
 
@@ -185,10 +177,6 @@
                             <fork>${cxf.codegenplugin.forkmode}</fork>
                             <testSourceRoot>${basedir}/target/generated/src/test/java</testSourceRoot>
                             <testWsdlRoot>${basedir}/src/test/resources/java2wsdl_wsdl</testWsdlRoot>
-                            <defaultOptions>
-                                <markGenerated>true</markGenerated>
-                                <faultSerialVersionUID>1</faultSerialVersionUID>
-                            </defaultOptions>
                         </configuration>
                         <goals>
                             <goal>wsdl2java</goal>
