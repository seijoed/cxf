/**
 * Licensed to the Apache Software Foundation (ASF) under one
 * or more contributor license agreements. See the NOTICE file
 * distributed with this work for additional information
 * regarding copyright ownership. The ASF licenses this file
 * to you under the Apache License, Version 2.0 (the
 * "License"); you may not use this file except in compliance
 * with the License. You may obtain a copy of the License at
 *
 * http://www.apache.org/licenses/LICENSE-2.0
 *
 * Unless required by applicable law or agreed to in writing,
 * software distributed under the License is distributed on an
 * "AS IS" BASIS, WITHOUT WARRANTIES OR CONDITIONS OF ANY
 * KIND, either express or implied. See the License for the
 * specific language governing permissions and limitations
 * under the License.
 */

package org.apache.cxf.tools.wsdlto;

import java.io.BufferedReader;
import java.io.File;
import java.io.IOException;
import java.io.InputStream;
import java.io.InputStreamReader;
import java.net.MalformedURLException;
import java.net.URL;
import java.util.ArrayList;
import java.util.HashSet;
import java.util.Iterator;
import java.util.LinkedHashMap;
import java.util.List;
import java.util.Map;
import java.util.Properties;
import java.util.Set;
import java.util.logging.Level;
import java.util.logging.Logger;

import javax.wsdl.Definition;
import javax.xml.namespace.QName;

import org.apache.cxf.Bus;
import org.apache.cxf.common.WSDLConstants;
import org.apache.cxf.common.i18n.Message;
import org.apache.cxf.common.logging.LogUtils;
import org.apache.cxf.common.util.PropertiesLoaderUtils;
import org.apache.cxf.common.util.StringUtils;
import org.apache.cxf.common.xmlschema.SchemaCollection;
import org.apache.cxf.service.model.InterfaceInfo;
import org.apache.cxf.service.model.ServiceInfo;
import org.apache.cxf.tools.common.AbstractCXFToolContainer;
import org.apache.cxf.tools.common.ClassNameProcessor;
import org.apache.cxf.tools.common.ClassUtils;
import org.apache.cxf.tools.common.FrontEndGenerator;
import org.apache.cxf.tools.common.Processor;
import org.apache.cxf.tools.common.ToolConstants;
import org.apache.cxf.tools.common.ToolContext;
import org.apache.cxf.tools.common.ToolException;
import org.apache.cxf.tools.common.toolspec.ToolSpec;
import org.apache.cxf.tools.common.toolspec.parser.BadUsageException;
import org.apache.cxf.tools.common.toolspec.parser.CommandDocument;
import org.apache.cxf.tools.common.toolspec.parser.ErrorVisitor;
import org.apache.cxf.tools.util.ClassCollector;
import org.apache.cxf.tools.util.URIParserUtil;
import org.apache.cxf.tools.validator.ServiceValidator;
import org.apache.cxf.tools.wsdlto.core.AbstractWSDLBuilder;
import org.apache.cxf.tools.wsdlto.core.DataBindingProfile;
import org.apache.cxf.tools.wsdlto.core.FrontEndProfile;
import org.apache.cxf.wsdl11.WSDLServiceBuilder;

public class WSDLToJavaContainer extends AbstractCXFToolContainer {

    protected static final Logger LOG = LogUtils.getL7dLogger(WSDLToJavaContainer.class);
    private static final String DEFAULT_NS2PACKAGE = "http://www.w3.org/2005/08/addressing";
    private static final String SERVICE_VALIDATOR = "META-INF/tools.service.validator.xml";
    String toolName;

    public WSDLToJavaContainer(String name, ToolSpec toolspec) throws Exception {
        super(name, toolspec);
        this.toolName = name;
    }

    public Set<String> getArrayKeys() {
        Set<String> set = new HashSet<String>();
        set.add(ToolConstants.CFG_PACKAGENAME);
        set.add(ToolConstants.CFG_NEXCLUDE);
        return set;
    }

    public WSDLConstants.WSDLVersion getWSDLVersion() {
        String version = (String)context.get(ToolConstants.CFG_WSDL_VERSION);
        return WSDLConstants.getVersion(version);
    }

    public void execute() throws ToolException {
        if (hasInfoOption()) {
            return;
        }

        buildToolContext();
        
        boolean isWsdlList = context.optionSet(ToolConstants.CFG_WSDLLIST);

        if (isWsdlList) {
            try {
                ToolContext initialContextState = context.makeCopy();
                String wsdlURL = (String)context.get(ToolConstants.CFG_WSDLURL);
                wsdlURL = URIParserUtil.getAbsoluteURI(wsdlURL);

                URL url = new URL(wsdlURL);
                InputStream is = (InputStream)url.getContent();
                BufferedReader reader = new BufferedReader(new InputStreamReader(is));
                String tempLine = null;
                while ((tempLine = reader.readLine()) != null) {                    
                    ToolContext freshContext = initialContextState.makeCopy();
                    freshContext.put(ToolConstants.CFG_WSDLURL, tempLine);
                    setContext(freshContext);
                    buildToolContext();
                    
                    processWsdl();
<<<<<<< HEAD
                }
            } catch (IOException e) {
                throw new ToolException(e);
            }       
        } else {
            processWsdl();
        }
    }

    private void processWsdl() {
        // TODO: After runtime support w3c EPR mapping ,this will be removed
        //context.put(ToolConstants.CFG_NO_ADDRESS_BINDING, 
        //            ToolConstants.CFG_NO_ADDRESS_BINDING);
        validate(context);
        FrontEndProfile frontend = context.get(FrontEndProfile.class);

        if (frontend == null) {
            throw new ToolException(new Message("FOUND_NO_FRONTEND", LOG));
        }

        WSDLConstants.WSDLVersion version = getWSDLVersion();

        String wsdlURL = (String)context.get(ToolConstants.CFG_WSDLURL);

        @SuppressWarnings("unchecked")
        List<ServiceInfo> serviceList = (List<ServiceInfo>)context.get(ToolConstants.SERVICE_LIST);
        if (serviceList == null) {
            serviceList = new ArrayList<ServiceInfo>();

            // Build the ServiceModel from the WSDLModel
            if (version == WSDLConstants.WSDLVersion.WSDL11) {
                @SuppressWarnings("unchecked")
                AbstractWSDLBuilder<Definition> builder = (AbstractWSDLBuilder<Definition>)frontend
                    .getWSDLBuilder();
                builder.setContext(context);
                builder.setBus(getBus());
                context.put(Bus.class, getBus());
                wsdlURL = URIParserUtil.getAbsoluteURI(wsdlURL);
                builder.build(wsdlURL);
                builder.customize();
                Definition definition = builder.getWSDLModel();

                context.put(Definition.class, definition);

                builder.validate(definition);

                WSDLServiceBuilder serviceBuilder = new WSDLServiceBuilder(getBus());
                serviceBuilder.setIgnoreUnknownBindings(true);
                String allowRefs = (String)context.get(ToolConstants.CFG_ALLOW_ELEMENT_REFS);
                if (!StringUtils.isEmpty(allowRefs) 
                    || context.optionSet(ToolConstants.CFG_ALLOW_ELEMENT_REFS)) {
                    if (allowRefs.length() > 0 && allowRefs.charAt(0) == '=') {
                        allowRefs = allowRefs.substring(1);
                    }
                    if (StringUtils.isEmpty(allowRefs)) {
                        allowRefs = "true";
                    }
                    serviceBuilder.setAllowElementRefs(Boolean.valueOf(allowRefs));
                }
                String serviceName = (String)context.get(ToolConstants.CFG_SERVICENAME);

                if (serviceName != null) {
                    List<ServiceInfo> services = serviceBuilder
                        .buildServices(definition, getServiceQName(definition));
                    serviceList.addAll(services);
                } else if (definition.getServices().size() > 0) {
                    serviceList = serviceBuilder.buildServices(definition);
                } else {
                    serviceList = serviceBuilder.buildMockServices(definition);
=======
                }
            } catch (IOException e) {
                throw new ToolException(e);
            }       
        } else {
            processWsdl();
        }
    }

    private void processWsdl() {
        // TODO: After runtime support w3c EPR mapping ,this will be removed
        //context.put(ToolConstants.CFG_NO_ADDRESS_BINDING, 
        //            ToolConstants.CFG_NO_ADDRESS_BINDING);
        validate(context);
        FrontEndProfile frontend = context.get(FrontEndProfile.class);

        if (frontend == null) {
            throw new ToolException(new Message("FOUND_NO_FRONTEND", LOG));
        }

        WSDLConstants.WSDLVersion version = getWSDLVersion();

        String wsdlURL = (String)context.get(ToolConstants.CFG_WSDLURL);

        @SuppressWarnings("unchecked")
        List<ServiceInfo> serviceList = (List<ServiceInfo>)context.get(ToolConstants.SERVICE_LIST);
        if (serviceList == null) {
            serviceList = new ArrayList<ServiceInfo>();

            // Build the ServiceModel from the WSDLModel
            if (version == WSDLConstants.WSDLVersion.WSDL11) {
                @SuppressWarnings("unchecked")
                AbstractWSDLBuilder<Definition> builder = (AbstractWSDLBuilder<Definition>)frontend
                    .getWSDLBuilder();
                builder.setContext(context);
                builder.setBus(getBus());
                context.put(Bus.class, getBus());
                wsdlURL = URIParserUtil.getAbsoluteURI(wsdlURL);
                builder.build(wsdlURL);
                builder.customize();
                Definition definition = builder.getWSDLModel();

                context.put(Definition.class, definition);

                builder.validate(definition);

                WSDLServiceBuilder serviceBuilder = new WSDLServiceBuilder(getBus());
                serviceBuilder.setIgnoreUnknownBindings(true);
                String allowRefs = (String)context.get(ToolConstants.CFG_ALLOW_ELEMENT_REFS);
                if (!StringUtils.isEmpty(allowRefs) 
                    || context.optionSet(ToolConstants.CFG_ALLOW_ELEMENT_REFS)) {
                    if (allowRefs.length() > 0 && allowRefs.charAt(0) == '=') {
                        allowRefs = allowRefs.substring(1);
                    }
                    if (StringUtils.isEmpty(allowRefs)) {
                        allowRefs = "true";
                    }
                    serviceBuilder.setAllowElementRefs(Boolean.valueOf(allowRefs));
                }
                String serviceName = (String)context.get(ToolConstants.CFG_SERVICENAME);

                if (serviceName != null) {
                    List<ServiceInfo> services = serviceBuilder
                        .buildServices(definition, getServiceQName(definition));
                    serviceList.addAll(services);
                } else if (definition.getServices().size() > 0) {
                    serviceList = serviceBuilder.buildServices(definition);
                } else {
                    serviceList = serviceBuilder.buildMockServices(definition);
                }

            } else {
                // TODO: wsdl2.0 support
            }
        }
        context.put(ToolConstants.SERVICE_LIST, serviceList);
        
        Map<String, InterfaceInfo> interfaces = new LinkedHashMap<String, InterfaceInfo>();

        @SuppressWarnings("unchecked")
        Map<String, Element> schemas = (Map<String, Element>)serviceList.get(0)
            .getProperty(WSDLServiceBuilder.WSDL_SCHEMA_ELEMENT_LIST);
        if (schemas == null) {
            schemas = new java.util.HashMap<String, Element>();
            ServiceInfo serviceInfo = serviceList.get(0);
            for (SchemaInfo schemaInfo : serviceInfo.getSchemas()) {
                if (schemaInfo.getElement() != null && schemaInfo.getSystemId() == null) {
                    String sysId = schemaInfo.getElement().getAttribute("targetNamespce");
                    if (sysId == null) {
                        sysId = serviceInfo.getTargetNamespace();
                    }
                    schemas.put(sysId, schemaInfo.getElement());
                }
                if (schemaInfo.getElement() != null && schemaInfo.getSystemId() != null) {
                    schemas.put(schemaInfo.getSystemId(), schemaInfo.getElement());
>>>>>>> a0b8b388
                }

            } else {
                // TODO: wsdl2.0 support
            }
        }
<<<<<<< HEAD
        context.put(ToolConstants.SERVICE_LIST, serviceList);
        
        Map<String, InterfaceInfo> interfaces = new LinkedHashMap<String, InterfaceInfo>();

        ServiceInfo service0 = serviceList.get(0);
        SchemaCollection schemaCollection = service0.getXmlSchemaCollection();
        context.put(ToolConstants.XML_SCHEMA_COLLECTION, schemaCollection);
=======
        context.put(ToolConstants.SCHEMA_MAP, schemas);
>>>>>>> a0b8b388
        
        context.put(ToolConstants.PORTTYPE_MAP, interfaces);
        context.put(ClassCollector.class, new ClassCollector());
        Processor processor = frontend.getProcessor();
        if (processor instanceof ClassNameProcessor) {
            processor.setEnvironment(context);
            for (ServiceInfo service : serviceList) {

                context.put(ServiceInfo.class, service);

                ((ClassNameProcessor)processor).processClassNames();

                context.put(ServiceInfo.class, null);
            }
        }
        generateTypes();

        for (ServiceInfo service : serviceList) {

            context.put(ServiceInfo.class, service);

            validate(service);

            // Build the JavaModel from the ServiceModel
            processor.setEnvironment(context);
            processor.process();

            if (!isSuppressCodeGen()) {
                // Generate artifacts
                for (FrontEndGenerator generator : frontend.getGenerators()) {
                    generator.generate(context);
                }
            }
        }
        context.remove(ToolConstants.SERVICE_LIST);

        // Build projects: compile classes and copy resources etc.
        if (context.optionSet(ToolConstants.CFG_COMPILE)) {
            new ClassUtils().compile(context);
        }

        if (context.isExcludeNamespaceEnabled()) {
            try {
                removeExcludeFiles();
            } catch (IOException e) {
                throw new ToolException(e);
            }
        }
    }

    private boolean isSuppressCodeGen() {
        return context.optionSet(ToolConstants.CFG_SUPPRESS_GEN);
    }

    public void execute(boolean exitOnFinish) throws ToolException {
        try {
            if (getArgument() != null) {
                super.execute(exitOnFinish);
            }
            execute();

        } catch (ToolException ex) {
            if (ex.getCause() instanceof BadUsageException) {
                printUsageException(toolName, (BadUsageException)ex.getCause());
            }
            throw ex;
        } catch (Exception ex) {
            throw new ToolException(ex);
        } finally {
            tearDown();
        }
    }

    @SuppressWarnings("unchecked")
    public QName getServiceQName(Definition def) {
        List<Definition> defs = new ArrayList<Definition>();
        defs.add(def);
        Iterator ite1 = def.getImports().values().iterator();
        while (ite1.hasNext()) {
            List defList = (List)ite1.next();
            Iterator ite2 = defList.iterator();
            while (ite2.hasNext()) {
                javax.wsdl.Import importDef = (javax.wsdl.Import)ite2.next();
                defs.add(importDef.getDefinition());
            }
        }
        String serviceName = (String)context.get(ToolConstants.CFG_SERVICENAME);
        QName qname = null;
        for (Definition definition : defs) {
            if (serviceName != null) {
                for (Iterator<QName> ite = definition.getServices().keySet().iterator(); ite.hasNext();) {
                    QName qn = ite.next();
                    if (qn.getLocalPart().equalsIgnoreCase(serviceName.toLowerCase())) {
                        return qn;
                    }
                }
            }
        }

        if (qname == null) {
            Message msg = new Message("SERVICE_NOT_FOUND", LOG, new Object[] {serviceName});
            throw new ToolException(msg);
        }

        return qname;
    }

    public void loadDefaultNSPackageMapping(ToolContext env) {
        if (!env.hasExcludeNamespace(DEFAULT_NS2PACKAGE)
            && env.getBooleanValue(ToolConstants.CFG_DEFAULT_NS, "true")
            && env.get(ToolConstants.CFG_NO_ADDRESS_BINDING) != null) {
            // currently namespace2pacakge.cfg only contains wsadressing mapping
            env.loadDefaultNS2Pck(getResourceAsStream("namespace2package.cfg"));
        }
        if (env.getBooleanValue(ToolConstants.CFG_DEFAULT_EX, "true")) {
            env.loadDefaultExcludes(getResourceAsStream("wsdltojavaexclude.cfg"));
        }
    }

    public void setExcludePackageAndNamespaces(ToolContext env) {
        if (env.get(ToolConstants.CFG_NEXCLUDE) != null) {
            String[] pns = null;
            try {
                pns = (String[])env.get(ToolConstants.CFG_NEXCLUDE);
            } catch (ClassCastException e) {
                pns = new String[1];
                pns[0] = (String)env.get(ToolConstants.CFG_NEXCLUDE);
            }

            for (int j = 0; j < pns.length; j++) {
                int pos = pns[j].indexOf("=");
                String excludePackagename = pns[j];
                if (pos != -1) {
                    String ns = pns[j].substring(0, pos);
                    if (ns.equals(ToolConstants.WSA_NAMESPACE_URI)) {
                        env.put(ToolConstants.CFG_NO_ADDRESS_BINDING, ToolConstants.CFG_NO_ADDRESS_BINDING);
                    }
                    excludePackagename = pns[j].substring(pos + 1);
                    env.addExcludeNamespacePackageMap(ns, excludePackagename);
                    env.addNamespacePackageMap(ns, excludePackagename);
                } else {
                    env.addExcludeNamespacePackageMap(pns[j], env.mapPackageName(pns[j]));
                }
            }
        }
    }

    public void setPackageAndNamespaces(ToolContext env) {
        if (env.get(ToolConstants.CFG_PACKAGENAME) != null) {
            String[] pns = null;
            try {
                pns = (String[])env.get(ToolConstants.CFG_PACKAGENAME);
            } catch (ClassCastException e) {
                pns = new String[1];
                pns[0] = (String)env.get(ToolConstants.CFG_PACKAGENAME);
            }
            for (int j = 0; j < pns.length; j++) {
                int pos = pns[j].indexOf("=");
                String packagename = pns[j];
                if (pos != -1) {
                    String ns = pns[j].substring(0, pos);
                    if (ns.equals(ToolConstants.WSA_NAMESPACE_URI)) {
                        env.put(ToolConstants.CFG_NO_ADDRESS_BINDING, ToolConstants.CFG_NO_ADDRESS_BINDING);
                    }
                    packagename = pns[j].substring(pos + 1);
                    env.addNamespacePackageMap(ns, packagename);
                } else {
                    env.setPackageName(packagename);
                }
            }
        }
        
    }

    public void validate(ToolContext env) throws ToolException {
        String outdir = (String)env.get(ToolConstants.CFG_OUTPUTDIR);
        if (outdir != null) {
            File dir = new File(outdir);
            if (!dir.exists() && !dir.mkdirs()) {
                Message msg = new Message("DIRECTORY_COULD_NOT_BE_CREATED", LOG, outdir);
                throw new ToolException(msg);
            }
            if (!dir.isDirectory()) {
                Message msg = new Message("NOT_A_DIRECTORY", LOG, outdir);
                throw new ToolException(msg);
            }
        }

        if (env.optionSet(ToolConstants.CFG_COMPILE)) {
            String clsdir = (String)env.get(ToolConstants.CFG_CLASSDIR);
            if (clsdir != null) {
                File dir = new File(clsdir);
                if (!dir.exists() && !dir.mkdirs()) {
                    Message msg = new Message("DIRECTORY_COULD_NOT_BE_CREATED", LOG, clsdir);
                    throw new ToolException(msg);
                }
            }
        }

        String wsdl = (String)env.get(ToolConstants.CFG_WSDLURL);
        if (StringUtils.isEmpty(wsdl)) {
            Message msg = new Message("NO_WSDL_URL", LOG);
            throw new ToolException(msg);
        }

        env.put(ToolConstants.CFG_WSDLURL, URIParserUtil.normalize(wsdl));
        if (!env.containsKey(ToolConstants.CFG_WSDLLOCATION)) {
            //make sure the "raw" form is used for the wsdlLocation
            //instead of the absolute URI that normalize may return
            try {
                URL url = new URL(wsdl);
                wsdl = url.toString();
            } catch (MalformedURLException e) {
                //not a URL, assume file
                if (wsdl.indexOf(":") != -1 && !wsdl.startsWith("/")) {
                    wsdl = "file:/" + wsdl;
                } else {
                    wsdl = "file:" + wsdl;
                }
                try {
                    URL url = new URL(wsdl);
                    wsdl = url.toString();
                } catch (MalformedURLException e1) {
                    //ignore... 
                }
            }
            wsdl = wsdl.replace("\\", "/");

            env.put(ToolConstants.CFG_WSDLLOCATION, wsdl);
        }
        

        String[] bindingFiles;
        try {
            bindingFiles = (String[])env.get(ToolConstants.CFG_BINDING);
            if (bindingFiles == null) {
                return;
            }
        } catch (ClassCastException e) {
            bindingFiles = new String[1];
            bindingFiles[0] = (String)env.get(ToolConstants.CFG_BINDING);
        }

        for (int i = 0; i < bindingFiles.length; i++) {
            bindingFiles[i] = URIParserUtil.getAbsoluteURI(bindingFiles[i]);
        }

        env.put(ToolConstants.CFG_BINDING, bindingFiles);
    }

    public void setAntProperties(ToolContext env) {
        String installDir = System.getProperty("install.dir");
        if (installDir != null) {
            env.put(ToolConstants.CFG_INSTALL_DIR, installDir);
        } else {
            env.put(ToolConstants.CFG_INSTALL_DIR, ".");
        }
    }

    protected void setLibraryReferences(ToolContext env) {
        Properties props = loadProperties(getResourceAsStream("wsdltojavalib.properties"));
        if (props != null) {
            for (Iterator keys = props.keySet().iterator(); keys.hasNext();) {
                String key = (String)keys.next();
                env.put(key, props.get(key));
            }
        }
        env.put(ToolConstants.CFG_ANT_PROP, props);
    }

    public void buildToolContext() {
        context = getContext();
        context.addParameters(getParametersMap(getArrayKeys()));

        if (context.get(ToolConstants.CFG_OUTPUTDIR) == null) {
            context.put(ToolConstants.CFG_OUTPUTDIR, ".");
        }

        if (context.containsKey(ToolConstants.CFG_ANT)) {
            setAntProperties(context);
            setLibraryReferences(context);
        }

        if (!context.containsKey(ToolConstants.CFG_WSDL_VERSION)) {
            context.put(ToolConstants.CFG_WSDL_VERSION, WSDLConstants.WSDL11);
        }

        context.put(ToolConstants.CFG_SUPPRESS_WARNINGS, true);
        loadDefaultNSPackageMapping(context);
        setPackageAndNamespaces(context);
        setExcludePackageAndNamespaces(context);
    }

    protected static InputStream getResourceAsStream(String file) {
        return WSDLToJavaContainer.class.getResourceAsStream(file);
    }

    public void checkParams(ErrorVisitor errors) throws ToolException {
        CommandDocument doc = super.getCommandDocument();

        if (!doc.hasParameter("wsdlurl")) {
            errors.add(new ErrorVisitor.UserError("WSDL/SCHEMA URL has to be specified"));
        }
        if (errors.getErrors().size() > 0) {
            Message msg = new Message("PARAMETER_MISSING", LOG);
            throw new ToolException(msg, new BadUsageException(getUsage(), errors));
        }
    }

    public void removeExcludeFiles() throws IOException {
        List<String> excludeGenFiles = context.getExcludeFileList();
        if (excludeGenFiles == null) {
            return;
        }
        String outPutDir = (String)context.get(ToolConstants.CFG_OUTPUTDIR);
        for (int i = 0; i < excludeGenFiles.size(); i++) {
            String excludeFile = excludeGenFiles.get(i);
            File file = new File(outPutDir, excludeFile);
            file.delete();
            File tmpFile = file.getParentFile();
            while (tmpFile != null && !tmpFile.getCanonicalPath().equalsIgnoreCase(outPutDir)) {
                if (tmpFile.isDirectory() && tmpFile.list().length == 0) {
                    tmpFile.delete();
                }
                tmpFile = tmpFile.getParentFile();
            }

            if (context.get(ToolConstants.CFG_COMPILE) != null) {
                String classDir = context.get(ToolConstants.CFG_CLASSDIR) == null
                    ? outPutDir : (String)context.get(ToolConstants.CFG_CLASSDIR);
                File classFile = new File(classDir, excludeFile.substring(0, excludeFile.indexOf(".java"))
                                                    + ".class");
                classFile.delete();
                File tmpClzFile = classFile.getParentFile();
                while (tmpClzFile != null && !tmpClzFile.getCanonicalPath().equalsIgnoreCase(outPutDir)) {
                    if (tmpClzFile.isDirectory() && tmpClzFile.list().length == 0) {
                        tmpClzFile.delete();
                    }
                    tmpClzFile = tmpClzFile.getParentFile();
                }
            }
        }
    }

    public boolean passthrough() {
        if (context.optionSet(ToolConstants.CFG_GEN_TYPES) || context.optionSet(ToolConstants.CFG_ALL)) {
            return false;
        }
        if (context.optionSet(ToolConstants.CFG_GEN_ANT) || context.optionSet(ToolConstants.CFG_GEN_CLIENT)
            || context.optionSet(ToolConstants.CFG_GEN_IMPL) || context.optionSet(ToolConstants.CFG_GEN_SEI)
            || context.optionSet(ToolConstants.CFG_GEN_SERVER)
            || context.optionSet(ToolConstants.CFG_GEN_SERVICE)
            || context.optionSet(ToolConstants.CFG_GEN_FAULT)) {
            return true;
        }
        return false;
    }

    public void generateTypes() throws ToolException {
        DataBindingProfile dataBindingProfile = context.get(DataBindingProfile.class);
        if (dataBindingProfile == null) {
            Message msg = new Message("FOUND_NO_DATABINDING", LOG);
            throw new ToolException(msg);
        }
        dataBindingProfile.initialize(context);
        if (passthrough()) {
            return;
        }
        dataBindingProfile.generate(context);
    }

    public void validate(final ServiceInfo service) throws ToolException {
        for (ServiceValidator validator : getServiceValidators()) {
            service.setProperty(ToolContext.class.getName(), context);
            validator.setService(service);
            if (!validator.isValid()) {
                throw new ToolException(validator.getErrorMessage());
            }
        }
    }

    public List<ServiceValidator> getServiceValidators() {
        List<ServiceValidator> validators = new ArrayList<ServiceValidator>();

        Properties initialExtensions = null;
        try {
            initialExtensions = PropertiesLoaderUtils.loadAllProperties(SERVICE_VALIDATOR, Thread
                .currentThread().getContextClassLoader());
        } catch (IOException ex) {
            throw new RuntimeException(ex);
        }

        for (Iterator it = initialExtensions.values().iterator(); it.hasNext();) {
            String validatorClass = (String)it.next();
            try {
                if (LOG.isLoggable(Level.FINE)) {
                    LOG.fine("Found service validator : " + validatorClass);
                }
                ServiceValidator validator = (ServiceValidator)Class.forName(
                                                                             validatorClass,
                                                                             true,
                                                                             Thread.currentThread()
                                                                                 .getContextClassLoader())
                    .newInstance();
                validators.add(validator);
            } catch (Exception ex) {
                LOG.log(Level.WARNING, "EXTENSION_ADD_FAILED_MSG", ex);
            }
        }
        return validators;
    }
}<|MERGE_RESOLUTION|>--- conflicted
+++ resolved
@@ -27,6 +27,7 @@
 import java.net.MalformedURLException;
 import java.net.URL;
 import java.util.ArrayList;
+import java.util.HashMap;
 import java.util.HashSet;
 import java.util.Iterator;
 import java.util.LinkedHashMap;
@@ -40,14 +41,16 @@
 import javax.wsdl.Definition;
 import javax.xml.namespace.QName;
 
+import org.w3c.dom.Element;
+
 import org.apache.cxf.Bus;
 import org.apache.cxf.common.WSDLConstants;
 import org.apache.cxf.common.i18n.Message;
 import org.apache.cxf.common.logging.LogUtils;
 import org.apache.cxf.common.util.PropertiesLoaderUtils;
 import org.apache.cxf.common.util.StringUtils;
-import org.apache.cxf.common.xmlschema.SchemaCollection;
 import org.apache.cxf.service.model.InterfaceInfo;
+import org.apache.cxf.service.model.SchemaInfo;
 import org.apache.cxf.service.model.ServiceInfo;
 import org.apache.cxf.tools.common.AbstractCXFToolContainer;
 import org.apache.cxf.tools.common.ClassNameProcessor;
@@ -119,77 +122,6 @@
                     buildToolContext();
                     
                     processWsdl();
-<<<<<<< HEAD
-                }
-            } catch (IOException e) {
-                throw new ToolException(e);
-            }       
-        } else {
-            processWsdl();
-        }
-    }
-
-    private void processWsdl() {
-        // TODO: After runtime support w3c EPR mapping ,this will be removed
-        //context.put(ToolConstants.CFG_NO_ADDRESS_BINDING, 
-        //            ToolConstants.CFG_NO_ADDRESS_BINDING);
-        validate(context);
-        FrontEndProfile frontend = context.get(FrontEndProfile.class);
-
-        if (frontend == null) {
-            throw new ToolException(new Message("FOUND_NO_FRONTEND", LOG));
-        }
-
-        WSDLConstants.WSDLVersion version = getWSDLVersion();
-
-        String wsdlURL = (String)context.get(ToolConstants.CFG_WSDLURL);
-
-        @SuppressWarnings("unchecked")
-        List<ServiceInfo> serviceList = (List<ServiceInfo>)context.get(ToolConstants.SERVICE_LIST);
-        if (serviceList == null) {
-            serviceList = new ArrayList<ServiceInfo>();
-
-            // Build the ServiceModel from the WSDLModel
-            if (version == WSDLConstants.WSDLVersion.WSDL11) {
-                @SuppressWarnings("unchecked")
-                AbstractWSDLBuilder<Definition> builder = (AbstractWSDLBuilder<Definition>)frontend
-                    .getWSDLBuilder();
-                builder.setContext(context);
-                builder.setBus(getBus());
-                context.put(Bus.class, getBus());
-                wsdlURL = URIParserUtil.getAbsoluteURI(wsdlURL);
-                builder.build(wsdlURL);
-                builder.customize();
-                Definition definition = builder.getWSDLModel();
-
-                context.put(Definition.class, definition);
-
-                builder.validate(definition);
-
-                WSDLServiceBuilder serviceBuilder = new WSDLServiceBuilder(getBus());
-                serviceBuilder.setIgnoreUnknownBindings(true);
-                String allowRefs = (String)context.get(ToolConstants.CFG_ALLOW_ELEMENT_REFS);
-                if (!StringUtils.isEmpty(allowRefs) 
-                    || context.optionSet(ToolConstants.CFG_ALLOW_ELEMENT_REFS)) {
-                    if (allowRefs.length() > 0 && allowRefs.charAt(0) == '=') {
-                        allowRefs = allowRefs.substring(1);
-                    }
-                    if (StringUtils.isEmpty(allowRefs)) {
-                        allowRefs = "true";
-                    }
-                    serviceBuilder.setAllowElementRefs(Boolean.valueOf(allowRefs));
-                }
-                String serviceName = (String)context.get(ToolConstants.CFG_SERVICENAME);
-
-                if (serviceName != null) {
-                    List<ServiceInfo> services = serviceBuilder
-                        .buildServices(definition, getServiceQName(definition));
-                    serviceList.addAll(services);
-                } else if (definition.getServices().size() > 0) {
-                    serviceList = serviceBuilder.buildServices(definition);
-                } else {
-                    serviceList = serviceBuilder.buildMockServices(definition);
-=======
                 }
             } catch (IOException e) {
                 throw new ToolException(e);
@@ -285,24 +217,10 @@
                 }
                 if (schemaInfo.getElement() != null && schemaInfo.getSystemId() != null) {
                     schemas.put(schemaInfo.getSystemId(), schemaInfo.getElement());
->>>>>>> a0b8b388
-                }
-
-            } else {
-                // TODO: wsdl2.0 support
-            }
-        }
-<<<<<<< HEAD
-        context.put(ToolConstants.SERVICE_LIST, serviceList);
-        
-        Map<String, InterfaceInfo> interfaces = new LinkedHashMap<String, InterfaceInfo>();
-
-        ServiceInfo service0 = serviceList.get(0);
-        SchemaCollection schemaCollection = service0.getXmlSchemaCollection();
-        context.put(ToolConstants.XML_SCHEMA_COLLECTION, schemaCollection);
-=======
+                }
+            }
+        }
         context.put(ToolConstants.SCHEMA_MAP, schemas);
->>>>>>> a0b8b388
         
         context.put(ToolConstants.PORTTYPE_MAP, interfaces);
         context.put(ClassCollector.class, new ClassCollector());
