<?xml version="1.0"?>
<!--
  Licensed to the Apache Software Foundation (ASF) under one
  or more contributor license agreements. See the NOTICE file
  distributed with this work for additional information
  regarding copyright ownership. The ASF licenses this file
  to you under the Apache License, Version 2.0 (the
  "License"); you may not use this file except in compliance
  with the License. You may obtain a copy of the License at
 
  http://www.apache.org/licenses/LICENSE-2.0
 
  Unless required by applicable law or agreed to in writing,
  software distributed under the License is distributed on an
  "AS IS" BASIS, WITHOUT WARRANTIES OR CONDITIONS OF ANY
  KIND, either express or implied. See the License for the
  specific language governing permissions and limitations
  under the License.
-->
<project xmlns="http://maven.apache.org/POM/4.0.0" xmlns:xsi="http://www.w3.org/2001/XMLSchema-instance" xsi:schemaLocation="http://maven.apache.org/POM/4.0.0 http://maven.apache.org/maven-v4_0_0.xsd">
    <modelVersion>4.0.0</modelVersion>
    <groupId>org.apache.cxf</groupId>
    <artifactId>cxf-distribution-manifest</artifactId>
    <packaging>jar</packaging>
    <name>Apache CXF Manifest Jar</name>
<<<<<<< HEAD
    <version>2.3.0-SNAPSHOT</version>
=======
    <version>2.1.7</version>
>>>>>>> a0b8b388
    <url>http://cxf.apache.org</url>

    <parent>
        <groupId>org.apache.cxf</groupId>
        <artifactId>cxf-parent</artifactId>
<<<<<<< HEAD
        <version>2.3.0-SNAPSHOT</version>
=======
        <version>2.1.7</version>
>>>>>>> a0b8b388
        <relativePath>../../parent</relativePath>
    </parent>

    <properties>
        <maven.test.skip>true</maven.test.skip>
        <cxf.version>${pom.version}</cxf.version>
    </properties>

    <dependencies>
        <dependency>
            <groupId>${pom.groupId}</groupId>
            <artifactId>cxf-common-utilities</artifactId>
            <version>${pom.version}</version>
        </dependency>
        <dependency>
            <groupId>${pom.groupId}</groupId>
            <artifactId>cxf-common-schemas</artifactId>
            <version>${pom.version}</version>
        </dependency>
        <dependency>
            <groupId>${pom.groupId}</groupId>
            <artifactId>cxf-tools-common</artifactId>
            <version>${pom.version}</version>
        </dependency>
        <dependency>
            <groupId>${pom.groupId}</groupId>
            <artifactId>cxf-tools-validator</artifactId>
            <version>${pom.version}</version>
        </dependency>
        <dependency>
            <groupId>${pom.groupId}</groupId>
            <artifactId>cxf-tools-wsdlto-core</artifactId>
            <version>${pom.version}</version>
        </dependency>
        <dependency>
            <groupId>${pom.groupId}</groupId>
            <artifactId>cxf-tools-misctools</artifactId>
            <version>${pom.version}</version>
        </dependency>
        <dependency>
            <groupId>${pom.groupId}</groupId>
            <artifactId>cxf-tools-wsdlto-databinding-jaxb</artifactId>
            <version>${pom.version}</version>
        </dependency>
        <dependency>
            <groupId>${pom.groupId}</groupId>
            <artifactId>cxf-tools-corba</artifactId>
            <version>${pom.version}</version>
        </dependency>
        
        <dependency>
            <groupId>${pom.groupId}</groupId>
            <artifactId>cxf-tools-wsdlto-frontend-jaxws</artifactId>
            <version>${pom.version}</version>
        </dependency>

        <dependency>
            <groupId>${pom.groupId}</groupId>
            <artifactId>cxf-tools-wsdlto-frontend-javascript</artifactId>
            <version>${pom.version}</version>
        </dependency>
        
        <dependency>
            <groupId>${pom.groupId}</groupId>
            <artifactId>cxf-tools-java2ws</artifactId>
            <version>${pom.version}</version>
        </dependency>       
        
        <dependency>
            <groupId>${pom.groupId}</groupId>
            <artifactId>cxf-xjc-dv</artifactId>
            <version>${pom.version}</version>
        </dependency>
        <dependency>
            <groupId>${pom.groupId}</groupId>
            <artifactId>cxf-xjc-ts</artifactId>
            <version>${pom.version}</version>
        </dependency>
        <dependency>
            <groupId>${pom.groupId}.xjcplugins</groupId>
            <artifactId>cxf-xjc-bug671</artifactId>
            <version>${pom.version}</version>
        </dependency>
<<<<<<< HEAD
        <dependency>
            <groupId>${pom.groupId}.xjcplugins</groupId>
            <artifactId>cxf-xjc-boolean</artifactId>
            <version>${pom.version}</version>
        </dependency>
=======
>>>>>>> a0b8b388
        <dependency>
            <groupId>${pom.groupId}</groupId>
            <artifactId>cxf-api</artifactId>
            <version>${pom.version}</version>
        </dependency>

        <dependency>
            <groupId>${pom.groupId}</groupId>
            <artifactId>cxf-rt-core</artifactId>
            <version>${pom.version}</version>
        </dependency>

        <dependency>
            <groupId>${pom.groupId}</groupId>
            <artifactId>cxf-rt-management</artifactId>
            <version>${pom.version}</version>
        </dependency>

        <dependency>
            <groupId>${pom.groupId}</groupId>
            <artifactId>cxf-rt-transports-local</artifactId>
            <version>${pom.version}</version>
        </dependency>

        <dependency>
            <groupId>${pom.groupId}</groupId>
            <artifactId>cxf-rt-transports-http</artifactId>
            <version>${pom.version}</version>
        </dependency>
        <dependency>
            <groupId>${pom.groupId}</groupId>
            <artifactId>cxf-rt-transports-http-jetty</artifactId>
            <version>${pom.version}</version>
        </dependency>

        <dependency>
            <groupId>${pom.groupId}</groupId>
            <artifactId>cxf-rt-transports-jms</artifactId>
            <version>${pom.version}</version>
        </dependency>

        <dependency>
            <groupId>${pom.groupId}</groupId>
            <artifactId>cxf-rt-bindings-soap</artifactId>
            <version>${pom.version}</version>
        </dependency>

        <dependency>
            <groupId>${pom.groupId}</groupId>
            <artifactId>cxf-rt-bindings-xml</artifactId>
            <version>${pom.version}</version>
        </dependency>

        <dependency>
            <groupId>${pom.groupId}</groupId>
            <artifactId>cxf-rt-bindings-object</artifactId>
            <version>${pom.version}</version>
        </dependency>
        <dependency>
            <groupId>${pom.groupId}</groupId>
            <artifactId>cxf-rt-bindings-corba</artifactId>
            <version>${pom.version}</version>
        </dependency>

        <dependency>
            <groupId>${pom.groupId}</groupId>
            <artifactId>cxf-rt-bindings-coloc</artifactId>
            <version>${pom.version}</version>
        </dependency>

        <dependency>
            <groupId>${pom.groupId}</groupId>
            <artifactId>cxf-rt-bindings-http</artifactId>
            <version>${pom.version}</version>
        </dependency>

        <dependency>
            <groupId>${pom.groupId}</groupId>
            <artifactId>cxf-rt-databinding-aegis</artifactId>
            <version>${pom.version}</version>
        </dependency>
        <dependency>
            <groupId>${pom.groupId}</groupId>
            <artifactId>cxf-rt-databinding-xmlbeans</artifactId>
            <version>${pom.version}</version>
        </dependency>
        <dependency>
            <groupId>${pom.groupId}</groupId>
            <artifactId>cxf-rt-ws-addr</artifactId>
            <version>${pom.version}</version>
        </dependency>
        <dependency>
            <groupId>${pom.groupId}</groupId>
            <artifactId>cxf-rt-ws-rm</artifactId>
            <version>${pom.version}</version>
        </dependency>
        <dependency>
            <groupId>${pom.groupId}</groupId>
            <artifactId>cxf-rt-ws-policy</artifactId>
            <version>${pom.version}</version>
        </dependency>
		<dependency>
            <groupId>${pom.groupId}</groupId>
            <artifactId>cxf-rt-ws-security</artifactId>
            <version>${pom.version}</version>
        </dependency>
        <dependency>
            <groupId>${pom.groupId}</groupId>
            <artifactId>cxf-rt-frontend-jaxws</artifactId>
            <version>${pom.version}</version>
        </dependency>
        <dependency>
            <groupId>${pom.groupId}</groupId>
            <artifactId>cxf-rt-frontend-js</artifactId>
            <version>${pom.version}</version>
        </dependency>
        <dependency>
            <groupId>${pom.groupId}</groupId>
            <artifactId>cxf-rt-frontend-simple</artifactId>
            <version>${pom.version}</version>
        </dependency>
        <dependency>
            <groupId>${pom.groupId}</groupId>
            <artifactId>cxf-rt-frontend-jaxrs</artifactId>
            <version>${pom.version}</version>
        </dependency>        
        <dependency>
            <groupId>${pom.groupId}</groupId>
            <artifactId>cxf-rt-javascript</artifactId>
            <version>${pom.version}</version>
        </dependency>        
        <dependency>
            <groupId>${pom.groupId}</groupId>
            <artifactId>cxf-bundle</artifactId>
            <version>${pom.version}</version>
        </dependency>
        <dependency>
            <groupId>org.codehaus.jettison</groupId>
            <artifactId>jettison</artifactId>
        </dependency>
        <dependency>
            <groupId>asm</groupId>
            <artifactId>asm</artifactId>
        </dependency>
        <dependency>
            <groupId>commons-logging</groupId>
            <artifactId>commons-logging</artifactId>
        </dependency>

        <dependency>
            <groupId>ant</groupId>
            <artifactId>ant</artifactId>
        </dependency>
        <dependency>
             <groupId>com.sun.xml.fastinfoset</groupId>
             <artifactId>FastInfoset</artifactId>
        </dependency>

    </dependencies>

    <build>
        <resources>
            <resource>
                <directory>src/main/java</directory>
                <includes>
                    <include>**/*</include>
                </includes>
            </resource>
        </resources>
        <plugins>
            <plugin>
                <groupId>org.apache.maven.plugins</groupId>
                <artifactId>maven-jar-plugin</artifactId>
                <configuration>
                    <finalName>cxf-manifest</finalName>
                    <archive>
                        <manifest>
                            <addClasspath>true</addClasspath>
                        </manifest>
                        <manifestEntries>
                          <!-- Add an entry for the renamed bundle jar in the distro -->
			              <Class-Path>cxf-${pom.version}.jar</Class-Path>
			            </manifestEntries>
                    </archive>
                </configuration>
            </plugin>
        </plugins>
    </build>

</project><|MERGE_RESOLUTION|>--- conflicted
+++ resolved
@@ -23,21 +23,13 @@
     <artifactId>cxf-distribution-manifest</artifactId>
     <packaging>jar</packaging>
     <name>Apache CXF Manifest Jar</name>
-<<<<<<< HEAD
-    <version>2.3.0-SNAPSHOT</version>
-=======
     <version>2.1.7</version>
->>>>>>> a0b8b388
     <url>http://cxf.apache.org</url>
 
     <parent>
         <groupId>org.apache.cxf</groupId>
         <artifactId>cxf-parent</artifactId>
-<<<<<<< HEAD
-        <version>2.3.0-SNAPSHOT</version>
-=======
         <version>2.1.7</version>
->>>>>>> a0b8b388
         <relativePath>../../parent</relativePath>
     </parent>
 
@@ -121,14 +113,6 @@
             <artifactId>cxf-xjc-bug671</artifactId>
             <version>${pom.version}</version>
         </dependency>
-<<<<<<< HEAD
-        <dependency>
-            <groupId>${pom.groupId}.xjcplugins</groupId>
-            <artifactId>cxf-xjc-boolean</artifactId>
-            <version>${pom.version}</version>
-        </dependency>
-=======
->>>>>>> a0b8b388
         <dependency>
             <groupId>${pom.groupId}</groupId>
             <artifactId>cxf-api</artifactId>
@@ -277,6 +261,10 @@
             <groupId>commons-logging</groupId>
             <artifactId>commons-logging</artifactId>
         </dependency>
+        <dependency>
+            <groupId>commons-httpclient</groupId>
+            <artifactId>commons-httpclient</artifactId>
+        </dependency>    
 
         <dependency>
             <groupId>ant</groupId>
