--- conflicted
+++ resolved
@@ -23,21 +23,13 @@
     <artifactId>cxf-bundle</artifactId>
     <packaging>bundle</packaging>
     <name>Apache CXF Bundle Jar</name>
-<<<<<<< HEAD
-    <version>2.3.0-SNAPSHOT</version>
-=======
     <version>2.1.7</version>
->>>>>>> a0b8b388
     <url>http://cxf.apache.org</url>
 
     <parent>
         <groupId>org.apache.cxf</groupId>
         <artifactId>cxf-bundle-parent</artifactId>
-<<<<<<< HEAD
-        <version>2.3.0-SNAPSHOT</version>
-=======
         <version>2.1.7</version>
->>>>>>> a0b8b388
     </parent>
 
     <dependencies>
@@ -114,14 +106,6 @@
             <artifactId>cxf-xjc-bug671</artifactId>
             <version>${pom.version}</version>
         </dependency>
-<<<<<<< HEAD
-        <dependency>
-            <groupId>${pom.groupId}.xjcplugins</groupId>
-            <artifactId>cxf-xjc-boolean</artifactId>
-            <version>${pom.version}</version>
-        </dependency>
-=======
->>>>>>> a0b8b388
         
         <dependency>
             <groupId>${pom.groupId}</groupId>
@@ -156,11 +140,6 @@
         <dependency>
             <groupId>${pom.groupId}</groupId>
             <artifactId>cxf-rt-transports-http</artifactId>
-            <version>${pom.version}</version>
-        </dependency>
-        <dependency>
-            <groupId>${pom.groupId}</groupId>
-            <artifactId>cxf-rt-transports-http-osgi</artifactId>
             <version>${pom.version}</version>
         </dependency>
         <dependency>
@@ -276,6 +255,7 @@
             <plugin>
                 <groupId>org.apache.felix</groupId>
                 <artifactId>maven-bundle-plugin</artifactId>
+                <version>1.4.1</version>
                 <extensions>true</extensions>
                 <configuration>
                     <instructions>
@@ -297,10 +277,6 @@
                             antlr*;resolution:=optional,
                             com.ibm*;resolution:=optional,
                             com.sun*;resolution:=optional,
-<<<<<<< HEAD
-                            com.ctc.wstx.msv*;resolution:=optional,
-=======
->>>>>>> a0b8b388
                             javax.jms*;resolution:=optional,
                             javax.ws.rs*;resolution:=optional,
                             repackage;resolution:=optional,
@@ -327,7 +303,7 @@
                         </Import-Package>
                         <Export-Package>
                             org.apache.cxf.*;version=${pom.version};-split-package:=merge-first,
-                            '=META-INF.cxf.osgi',
+                            org.codehaus.xfire.aegis.type.java5.*,
                             '=META-INF.cxf'
                         </Export-Package>
                         <_failok>true</_failok>
@@ -338,6 +314,7 @@
             <plugin>
                 <groupId>org.apache.maven.plugins</groupId>
                 <artifactId>maven-shade-plugin</artifactId>
+                <version>1.1</version>
                 <executions>
                     <execution>
                         <phase>package</phase>
@@ -389,10 +366,10 @@
                                 </transformer>
                                 <transformer implementation="org.apache.maven.plugins.shade.resource.XmlAppendingTransformer">
                                     <resource>META-INF/wsdl.plugin.xml</resource>
-                                </transformer>
+                                </transformer>                     
                                 <transformer implementation="org.apache.maven.plugins.shade.resource.XmlAppendingTransformer">
                                     <resource>META-INF/tools.service.validator.xml</resource>
-                                </transformer>
+                                </transformer>                                           
                                 <transformer implementation="org.apache.cxf.maven.PluginTransformer">
                                     <resource>META-INF/tools-plugin.xml</resource>
                                 </transformer>
@@ -411,45 +388,5 @@
             </plugin>
         </plugins>
     </build>
-<<<<<<< HEAD
-    <profiles>
-        <profile>
-            <id>deploy</id>
-            <build>
-                <plugins>
-                    <plugin>
-                        <groupId>org.apache.maven.plugins</groupId>
-                        <artifactId>maven-dependency-plugin</artifactId>
-                        <executions>
-                            <execution>
-                                <id>unpack-plugin-sources</id>
-                                <phase>generate-sources</phase>
-                                <goals>
-                                    <goal>unpack</goal>
-                                </goals>
-                                <configuration>
-                                    <artifactItems>
-                                        <artifactItem>
-                                            <groupId>org.apache.cxf</groupId>
-                                            <artifactId>cxf-codegen-plugin</artifactId>
-                                            <version>${project.version}</version>
-                                            <classifier>sources</classifier>
-                                        </artifactItem>
-                                    </artifactItems>
-                                    <outputDirectory>${project.build.directory}/sources</outputDirectory>
-                                </configuration>
-                            </execution>
-                        </executions>
-                    </plugin>
-                </plugins>
-            </build>
-        </profile>
-    </profiles>
-    <scm>
-        <connection>scm:svn:http://svn.apache.org/repos/asf/cxf/trunk/distribution/bundle/all</connection>
-        <developerConnection>scm:svn:https://svn.apache.org/repos/asf/cxf/trunk/distribution/bundle/all</developerConnection>
-    </scm>
-=======
->>>>>>> a0b8b388
 
 </project>