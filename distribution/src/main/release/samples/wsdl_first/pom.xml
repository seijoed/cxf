--- conflicted
+++ resolved
@@ -23,20 +23,12 @@
     <packaging>war</packaging>
     <name>WSDL first demo using Document/Literal Style</name>
     <description>WSDL first demo using Document/Literal Style</description>
-<<<<<<< HEAD
-    <version>2.6.0-SNAPSHOT</version>
-=======
     <version>2.5.2</version>
->>>>>>> da501121
 
     <parent>
         <groupId>org.apache.cxf.samples</groupId>
         <artifactId>cxf-samples</artifactId>
-<<<<<<< HEAD
-        <version>2.6.0-SNAPSHOT</version>
-=======
         <version>2.5.2</version>
->>>>>>> da501121
     </parent>
     <properties>
         <cxf.version>${project.version}</cxf.version>
@@ -174,20 +166,12 @@
         <dependency>
             <groupId>org.apache.cxf</groupId>
             <artifactId>cxf-rt-frontend-jaxws</artifactId>
-<<<<<<< HEAD
-            <version>2.6.0-SNAPSHOT</version>
-=======
             <version>2.5.2</version>
->>>>>>> da501121
         </dependency>
         <dependency>
             <groupId>org.apache.cxf</groupId>
             <artifactId>cxf-rt-transports-http</artifactId>
-<<<<<<< HEAD
-            <version>2.6.0-SNAPSHOT</version>
-=======
             <version>2.5.2</version>
->>>>>>> da501121
         </dependency>
         <dependency>
             <groupId>junit</groupId>
