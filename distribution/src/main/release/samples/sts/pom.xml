<!--
  Licensed to the Apache Software Foundation (ASF) under one
  or more contributor license agreements. See the NOTICE file
  distributed with this work for additional information
  regarding copyright ownership. The ASF licenses this file
  to you under the Apache License, Version 2.0 (the
  "License"); you may not use this file except in compliance
  with the License. You may obtain a copy of the License at
 
  http://www.apache.org/licenses/LICENSE-2.0
 
  Unless required by applicable law or agreed to in writing,
  software distributed under the License is distributed on an
  "AS IS" BASIS, WITHOUT WARRANTIES OR CONDITIONS OF ANY
  KIND, either express or implied. See the License for the
  specific language governing permissions and limitations
  under the License.
-->
<project xmlns="http://maven.apache.org/POM/4.0.0" xmlns:xsi="http://www.w3.org/2001/XMLSchema-instance" xsi:schemaLocation="http://maven.apache.org/POM/4.0.0 http://maven.apache.org/maven-v4_0_0.xsd">
    <modelVersion>4.0.0</modelVersion>
    <groupId>org.apache.cxf.samples</groupId>
    <artifactId>sts</artifactId>
    <name>CXF STS Demo</name>
    <description>CXF STS Demo</description>
<<<<<<< HEAD
    <version>2.6.0-SNAPSHOT</version>
=======
    <version>2.5.2</version>
>>>>>>> da501121

    <parent>
        <groupId>org.apache.cxf.samples</groupId>
        <artifactId>cxf-samples</artifactId>
<<<<<<< HEAD
        <version>2.6.0-SNAPSHOT</version>
=======
        <version>2.5.2</version>
>>>>>>> da501121
        <relativePath>..</relativePath>
    </parent>

    <properties>
        <cxf.version>${project.version}</cxf.version>
    </properties>
    <build>
        <sourceDirectory>src</sourceDirectory>
        <plugins>
            <plugin>
                <artifactId>maven-compiler-plugin</artifactId>
                <configuration>
                    <source>1.5</source>
                    <target>1.5</target>
                </configuration>
            </plugin>
            <plugin>
                <groupId>org.apache.cxf</groupId>
                <artifactId>cxf-codegen-plugin</artifactId>
                <version>${project.version}</version>
                <executions>
                    <execution>
                        <id>generate-sources</id>
                        <phase>generate-sources</phase>
                        <configuration>
                            <wsdlOptions>
                                <wsdlOption>
                                    <wsdl>${basedir}/wsdl/hello_world.wsdl</wsdl>
                                </wsdlOption>
                                <wsdlOption>
                                    <wsdl>${basedir}/wsdl/ws-trust-1.4-service.wsdl</wsdl>
                                </wsdlOption>
                            </wsdlOptions>
                        </configuration>
                        <goals>
                            <goal>wsdl2java</goal>
                        </goals>
                    </execution>
                </executions>
            </plugin>
            <plugin>
                <artifactId>maven-antrun-plugin</artifactId>
                <executions>
                    <execution>
                        <id>copyxmlfiles</id>
                        <phase>generate-sources</phase>
                        <goals>
                            <goal>run</goal>
                        </goals>
                        <configuration>
                            <tasks>
                                <copy file="${basedir}/src/demo/wssec/sts/wssec-sts.xml" todir="${basedir}/target/classes/demo/wssec/sts" />
                                <copy file="${basedir}/src/demo/wssec/server/wssec-server.xml" todir="${basedir}/target/classes/demo/wssec/server" />
                                <copy file="${basedir}/src/demo/wssec/client/wssec-client.xml" todir="${basedir}/target/classes/demo/wssec/client" />
                                <copy todir="${basedir}/target/classes/keys">
                                    <fileset dir="${basedir}/keys" />
                                </copy>
                            </tasks>
                        </configuration>
                    </execution>
                </executions>
            </plugin>
        </plugins>
    </build>
    <profiles>
        <profile>
            <id>jdk15</id>
            <activation>
                <jdk>1.5</jdk>
            </activation>
            <build>
                <plugins>
                    <plugin>
                        <groupId>org.apache.maven.plugins</groupId>
                        <artifactId>maven-dependency-plugin</artifactId>
                        <executions>
                            <execution>
                                <id>create-endorsed-dir</id>
                                <phase>validate</phase>
                                <goals>
                                    <goal>copy</goal>
                                </goals>
                                <configuration>
                                    <artifactItems>
                                        <artifactItem>
                                            <groupId>xerces</groupId>
                                            <artifactId>xercesImpl</artifactId>
                                            <outputDirectory>${basedir}/target/endorsed</outputDirectory>
                                        </artifactItem>
                                        <artifactItem>
                                            <groupId>xml-apis</groupId>
                                            <artifactId>xml-apis</artifactId>
                                            <version>1.3.04</version>
                                            <outputDirectory>${basedir}/target/endorsed</outputDirectory>
                                        </artifactItem>
                                    </artifactItems>
                                 </configuration>
                             </execution>
                         </executions>
                    </plugin>
                </plugins>
            </build>
        </profile>
        <profile>
            <id>sts</id>
            <build>
                <defaultGoal>test</defaultGoal>
                <plugins>
                    <plugin>
                        <groupId>org.codehaus.mojo</groupId>
                        <artifactId>exec-maven-plugin</artifactId>
                        <executions>
                            <execution>
                                <phase>test</phase>
                                <goals>
                                    <goal>exec</goal>
                                </goals>
                                <configuration>
                                    <executable>java</executable>
                                    <arguments>
                                        <argument>-Djava.endorsed.dirs=${basedir}/target/endorsed</argument>
                                        <argument>-classpath</argument>
                                        <classpath />
                                        <argument>demo.wssec.sts.Server</argument>
                                    </arguments>
                                </configuration>
                            </execution>
                        </executions>
                    </plugin>
                </plugins>
            </build>
            <dependencies>
                <dependency>
                    <groupId>org.apache.cxf.services.sts</groupId>
                    <artifactId>cxf-services-sts-core</artifactId>
                    <version>${project.version}</version>
                </dependency>
            </dependencies>
        </profile>
        <profile>
            <id>server</id>
            <build>
                <defaultGoal>test</defaultGoal>
                <plugins>
                    <plugin>
                        <groupId>org.codehaus.mojo</groupId>
                        <artifactId>exec-maven-plugin</artifactId>
                        <executions>
                            <execution>
                                <phase>test</phase>
                                <goals>
                                    <goal>exec</goal>
                                </goals>
                                <configuration>
                                    <executable>java</executable>
                                    <arguments>
                                        <argument>-Djava.endorsed.dirs=${basedir}/target/endorsed</argument>
                                        <argument>-classpath</argument>
                                        <classpath />
                                        <argument>demo.wssec.server.Server</argument>
                                    </arguments>
                                </configuration>
                            </execution>
                        </executions>
                    </plugin>
                </plugins>
            </build>
        </profile>
        <profile>
            <id>client</id>
            <build>
                <defaultGoal>test</defaultGoal>
                <plugins>
                    <plugin>
                        <groupId>org.codehaus.mojo</groupId>
                        <artifactId>exec-maven-plugin</artifactId>
                        <executions>
                            <execution>
                                <phase>test</phase>
                                <goals>
                                    <goal>java</goal>
                                </goals>
                                <configuration>
                                    <mainClass>demo.wssec.client.Client</mainClass>
                                    <arguments>
                                        <argument>${basedir}/wsdl/hello_world.wsdl</argument>
                                    </arguments>
                                </configuration>
                            </execution>
                        </executions>
                    </plugin>
                </plugins>
            </build>
        </profile>
    </profiles>
    <dependencies>
        <dependency>
            <groupId>org.apache.cxf</groupId>
            <artifactId>cxf-rt-frontend-jaxws</artifactId>
            <version>${project.version}</version>
        </dependency>
        <dependency>
            <groupId>org.apache.cxf</groupId>
            <artifactId>cxf-rt-transports-http</artifactId>
            <version>${project.version}</version>
        </dependency>
        <dependency>
            <groupId>org.apache.cxf</groupId>
            <artifactId>cxf-rt-transports-http-jetty</artifactId>
            <version>${project.version}</version>
        </dependency>
        <dependency>
            <groupId>org.apache.cxf</groupId>
            <artifactId>cxf-rt-ws-security</artifactId>
            <version>${project.version}</version>
        </dependency>
        <dependency>
            <groupId>org.apache.cxf</groupId>
            <artifactId>cxf-rt-ws-policy</artifactId>
            <version>${project.version}</version>
        </dependency>
    </dependencies>
</project><|MERGE_RESOLUTION|>--- conflicted
+++ resolved
@@ -22,20 +22,12 @@
     <artifactId>sts</artifactId>
     <name>CXF STS Demo</name>
     <description>CXF STS Demo</description>
-<<<<<<< HEAD
-    <version>2.6.0-SNAPSHOT</version>
-=======
     <version>2.5.2</version>
->>>>>>> da501121
 
     <parent>
         <groupId>org.apache.cxf.samples</groupId>
         <artifactId>cxf-samples</artifactId>
-<<<<<<< HEAD
-        <version>2.6.0-SNAPSHOT</version>
-=======
         <version>2.5.2</version>
->>>>>>> da501121
         <relativePath>..</relativePath>
     </parent>
 
