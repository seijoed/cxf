<?xml version="1.0" encoding="UTF-8"?>
<!--
  Licensed to the Apache Software Foundation (ASF) under one
  or more contributor license agreements. See the NOTICE file
  distributed with this work for additional information
  regarding copyright ownership. The ASF licenses this file
  to you under the Apache License, Version 2.0 (the
  "License"); you may not use this file except in compliance
  with the License. You may obtain a copy of the License at
  
  http://www.apache.org/licenses/LICENSE-2.0
  
  Unless required by applicable law or agreed to in writing,
  software distributed under the License is distributed on an
  "AS IS" BASIS, WITHOUT WARRANTIES OR CONDITIONS OF ANY
  KIND, either express or implied. See the License for the
  specific language governing permissions and limitations
  under the License.
-->

<!-- 
  ** This file configures the Cherry Server.
 -->

<beans xmlns="http://www.springframework.org/schema/beans"
  xmlns:xsi="http://www.w3.org/2001/XMLSchema-instance"
  xmlns:sec="http://cxf.apache.org/configuration/security"
  xmlns:http="http://cxf.apache.org/transports/http/configuration"
  xmlns:httpj="http://cxf.apache.org/transports/http-jetty/configuration"
  xmlns:jaxws="http://java.sun.com/xml/ns/jaxws"
  xsi:schemaLocation="
            http://cxf.apache.org/configuration/security  		      
            http://cxf.apache.org/schemas/configuration/security.xsd
            http://cxf.apache.org/transports/http/configuration
            http://cxf.apache.org/schemas/configuration/http-conf.xsd
            http://cxf.apache.org/transports/http-jetty/configuration
            http://cxf.apache.org/schemas/configuration/http-jetty.xsd
            http://www.springframework.org/schema/beans
<<<<<<< HEAD
            http://www.springframework.org/schema/beans/spring-beans.xsd">
=======
            http://www.springframework.org/schema/beans/spring-beans-2.0.xsd">
>>>>>>> a0b8b388

  <http:destination name="{http://apache.org/hello_world_soap_http}GreeterPort.http-destination"> 
  </http:destination>

  <httpj:engine-factory>
   <httpj:engine port="9001">
    <httpj:tlsServerParameters>
      <sec:keyManagers keyPassword="password">
           <sec:keyStore type="JKS" password="password" 
                file="certs/cherry.jks"/>
      </sec:keyManagers>
      <sec:trustManagers>
          <sec:keyStore type="JKS" password="password"
               file="certs/truststore.jks"/>
      </sec:trustManagers>
      <sec:cipherSuitesFilter>
        <!-- these filters ensure that a ciphersuite with
          export-suitable or null encryption is used,
          but exclude anonymous Diffie-Hellman key change as
          this is vulnerable to man-in-the-middle attacks -->
        <sec:include>.*_EXPORT_.*</sec:include>
        <sec:include>.*_EXPORT1024_.*</sec:include>
        <sec:include>.*_WITH_DES_.*</sec:include>
        <sec:include>.*_WITH_NULL_.*</sec:include>
        <sec:exclude>.*_DH_anon_.*</sec:exclude>
      </sec:cipherSuitesFilter>
      <sec:clientAuthentication want="true" required="true"/>
    </httpj:tlsServerParameters>
   </httpj:engine>
  </httpj:engine-factory>
</beans><|MERGE_RESOLUTION|>--- conflicted
+++ resolved
@@ -36,11 +36,7 @@
             http://cxf.apache.org/transports/http-jetty/configuration
             http://cxf.apache.org/schemas/configuration/http-jetty.xsd
             http://www.springframework.org/schema/beans
-<<<<<<< HEAD
-            http://www.springframework.org/schema/beans/spring-beans.xsd">
-=======
             http://www.springframework.org/schema/beans/spring-beans-2.0.xsd">
->>>>>>> a0b8b388
 
   <http:destination name="{http://apache.org/hello_world_soap_http}GreeterPort.http-destination"> 
   </http:destination>
