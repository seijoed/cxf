<!--
  Licensed to the Apache Software Foundation (ASF) under one
  or more contributor license agreements. See the NOTICE file
  distributed with this work for additional information
  regarding copyright ownership. The ASF licenses this file
  to you under the Apache License, Version 2.0 (the
  "License"); you may not use this file except in compliance
  with the License. You may obtain a copy of the License at
 
  http://www.apache.org/licenses/LICENSE-2.0
 
  Unless required by applicable law or agreed to in writing,
  software distributed under the License is distributed on an
  "AS IS" BASIS, WITHOUT WARRANTIES OR CONDITIONS OF ANY
  KIND, either express or implied. See the License for the
  specific language governing permissions and limitations
  under the License.
-->
<project xmlns="http://maven.apache.org/POM/4.0.0" xmlns:xsi="http://www.w3.org/2001/XMLSchema-instance" xsi:schemaLocation="http://maven.apache.org/POM/4.0.0 http://maven.apache.org/maven-v4_0_0.xsd">
    <modelVersion>4.0.0</modelVersion>
    <groupId>org.apache.cxf.samples</groupId>
    <artifactId>ws_notification</artifactId>
    <name>WS-Notification Demo</name>
    <description>WS-Notification Demo</description>
<<<<<<< HEAD
    <version>2.6.0-SNAPSHOT</version>
=======
    <version>2.5.2</version>
>>>>>>> da501121

    <parent>
        <groupId>org.apache.cxf.samples</groupId>
        <artifactId>cxf-samples</artifactId>
<<<<<<< HEAD
        <version>2.6.0-SNAPSHOT</version>
=======
        <version>2.5.2</version>
>>>>>>> da501121
    </parent>
    <properties>
        <cxf.version>${project.version}</cxf.version>
    </properties>
    <build>
        <plugins>
            <plugin>
                <artifactId>maven-compiler-plugin</artifactId>
                <configuration>
                    <source>1.5</source>
                    <target>1.5</target>
                </configuration>
            </plugin>
        </plugins>
    </build>
    <profiles>
        <profile>
            <id>wsn-server</id>
            <build>
                <defaultGoal>test</defaultGoal>
                <plugins>
                    <plugin>
                        <groupId>org.codehaus.mojo</groupId>
                        <artifactId>exec-maven-plugin</artifactId>
                        <executions>
                            <execution>
                                <phase>test</phase>
                                <goals>
                                    <goal>java</goal>
                                </goals>
                                <configuration>
                                    <mainClass>org.apache.cxf.wsn.services.Service</mainClass>
                                </configuration>
                            </execution>
                        </executions>
                    </plugin>
                </plugins>
            </build>
        </profile>
        <profile>
            <id>client</id>
            <build>
                <defaultGoal>test</defaultGoal>
                <plugins>
                    <plugin>
                        <groupId>org.codehaus.mojo</groupId>
                        <artifactId>exec-maven-plugin</artifactId>
                        <executions>
                            <execution>
                                <phase>test</phase>
                                <goals>
                                    <goal>java</goal>
                                </goals>
                                <configuration>
                                    <mainClass>demo.client.Client</mainClass>
                                </configuration>
                            </execution>
                        </executions>
                    </plugin>
                </plugins>
            </build>
        </profile>
    </profiles>
    <dependencies>
        <dependency>
            <groupId>org.apache.cxf</groupId>
            <artifactId>cxf-rt-frontend-jaxws</artifactId>
<<<<<<< HEAD
            <version>2.6.0-SNAPSHOT</version>
=======
            <version>2.5.2</version>
>>>>>>> da501121
        </dependency>
        <dependency>
            <groupId>org.apache.cxf</groupId>
            <artifactId>cxf-rt-transports-http</artifactId>
<<<<<<< HEAD
            <version>2.6.0-SNAPSHOT</version>
=======
            <version>2.5.2</version>
>>>>>>> da501121
        </dependency>
        <dependency>
            <groupId>org.apache.cxf</groupId>
            <artifactId>cxf-rt-transports-http-jetty</artifactId>
<<<<<<< HEAD
            <version>2.6.0-SNAPSHOT</version>
=======
            <version>2.5.2</version>
>>>>>>> da501121
        </dependency>
        <dependency>
            <groupId>org.apache.cxf</groupId>
            <artifactId>cxf-rt-ws-addr</artifactId>
<<<<<<< HEAD
            <version>2.6.0-SNAPSHOT</version>
=======
            <version>2.5.2</version>
>>>>>>> da501121
        </dependency>
        <dependency>
            <groupId>org.apache.cxf</groupId>
            <artifactId>cxf-rt-ws-policy</artifactId>
<<<<<<< HEAD
            <version>2.6.0-SNAPSHOT</version>
=======
            <version>2.5.2</version>
>>>>>>> da501121
        </dependency>
        <dependency>
            <groupId>org.apache.cxf</groupId>
            <artifactId>cxf-common-utilities</artifactId>
<<<<<<< HEAD
            <version>2.6.0-SNAPSHOT</version>
=======
            <version>2.5.2</version>
>>>>>>> da501121
        </dependency>
        <dependency>
            <groupId>org.apache.cxf.services.wsn</groupId>
            <artifactId>cxf-services-wsn-core</artifactId>
<<<<<<< HEAD
            <version>2.6.0-SNAPSHOT</version>
=======
            <version>2.5.2</version>
>>>>>>> da501121
        </dependency>
    </dependencies>
</project><|MERGE_RESOLUTION|>--- conflicted
+++ resolved
@@ -22,20 +22,12 @@
     <artifactId>ws_notification</artifactId>
     <name>WS-Notification Demo</name>
     <description>WS-Notification Demo</description>
-<<<<<<< HEAD
-    <version>2.6.0-SNAPSHOT</version>
-=======
     <version>2.5.2</version>
->>>>>>> da501121
 
     <parent>
         <groupId>org.apache.cxf.samples</groupId>
         <artifactId>cxf-samples</artifactId>
-<<<<<<< HEAD
-        <version>2.6.0-SNAPSHOT</version>
-=======
         <version>2.5.2</version>
->>>>>>> da501121
     </parent>
     <properties>
         <cxf.version>${project.version}</cxf.version>
@@ -103,65 +95,37 @@
         <dependency>
             <groupId>org.apache.cxf</groupId>
             <artifactId>cxf-rt-frontend-jaxws</artifactId>
-<<<<<<< HEAD
-            <version>2.6.0-SNAPSHOT</version>
-=======
             <version>2.5.2</version>
->>>>>>> da501121
         </dependency>
         <dependency>
             <groupId>org.apache.cxf</groupId>
             <artifactId>cxf-rt-transports-http</artifactId>
-<<<<<<< HEAD
-            <version>2.6.0-SNAPSHOT</version>
-=======
             <version>2.5.2</version>
->>>>>>> da501121
         </dependency>
         <dependency>
             <groupId>org.apache.cxf</groupId>
             <artifactId>cxf-rt-transports-http-jetty</artifactId>
-<<<<<<< HEAD
-            <version>2.6.0-SNAPSHOT</version>
-=======
             <version>2.5.2</version>
->>>>>>> da501121
         </dependency>
         <dependency>
             <groupId>org.apache.cxf</groupId>
             <artifactId>cxf-rt-ws-addr</artifactId>
-<<<<<<< HEAD
-            <version>2.6.0-SNAPSHOT</version>
-=======
             <version>2.5.2</version>
->>>>>>> da501121
         </dependency>
         <dependency>
             <groupId>org.apache.cxf</groupId>
             <artifactId>cxf-rt-ws-policy</artifactId>
-<<<<<<< HEAD
-            <version>2.6.0-SNAPSHOT</version>
-=======
             <version>2.5.2</version>
->>>>>>> da501121
         </dependency>
         <dependency>
             <groupId>org.apache.cxf</groupId>
             <artifactId>cxf-common-utilities</artifactId>
-<<<<<<< HEAD
-            <version>2.6.0-SNAPSHOT</version>
-=======
             <version>2.5.2</version>
->>>>>>> da501121
         </dependency>
         <dependency>
             <groupId>org.apache.cxf.services.wsn</groupId>
             <artifactId>cxf-services-wsn-core</artifactId>
-<<<<<<< HEAD
-            <version>2.6.0-SNAPSHOT</version>
-=======
             <version>2.5.2</version>
->>>>>>> da501121
         </dependency>
     </dependencies>
 </project>