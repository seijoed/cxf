<!--
  Licensed to the Apache Software Foundation (ASF) under one
  or more contributor license agreements. See the NOTICE file
  distributed with this work for additional information
  regarding copyright ownership. The ASF licenses this file
  to you under the Apache License, Version 2.0 (the
  "License"); you may not use this file except in compliance
  with the License. You may obtain a copy of the License at
 
  http://www.apache.org/licenses/LICENSE-2.0
 
  Unless required by applicable law or agreed to in writing,
  software distributed under the License is distributed on an
  "AS IS" BASIS, WITHOUT WARRANTIES OR CONDITIONS OF ANY
  KIND, either express or implied. See the License for the
  specific language governing permissions and limitations
  under the License.
-->
<project xmlns="http://maven.apache.org/POM/4.0.0" xmlns:xsi="http://www.w3.org/2001/XMLSchema-instance" xsi:schemaLocation="http://maven.apache.org/POM/4.0.0 http://maven.apache.org/maven-v4_0_0.xsd">
    <modelVersion>4.0.0</modelVersion>
    <groupId>org.apache.cxf.samples</groupId>
    <artifactId>wssec_ut</artifactId>
    <name>CXF WS-Security UT Demo</name>
<<<<<<< HEAD
    <version>2.5.0-SNAPSHOT</version>
=======
    <version>2.4.2</version>
>>>>>>> e6669718

    <parent>
        <groupId>org.apache.cxf.samples</groupId>
        <artifactId>cxf-samples</artifactId>
<<<<<<< HEAD
        <version>2.5.0-SNAPSHOT</version>
=======
        <version>2.4.2</version>
>>>>>>> e6669718
        <relativePath>../..</relativePath>
    </parent>
    <properties>
        <cxf.version>${project.version}</cxf.version>
    </properties>
    <build>
        <sourceDirectory>src</sourceDirectory>
        <plugins>
            <plugin>
                <artifactId>maven-compiler-plugin</artifactId>
                <configuration>
                    <source>1.5</source>
                    <target>1.5</target>
                </configuration>
            </plugin>
            <plugin>
                <groupId>org.apache.cxf</groupId>
                <artifactId>cxf-codegen-plugin</artifactId>
                <version>${project.version}</version>
                <executions>
                    <execution>
                        <id>generate-sources</id>
                        <phase>generate-sources</phase>
                        <configuration>
                            <wsdlOptions>
                                <wsdlOption>
                                    <wsdl>${basedir}/wsdl/hello_world_wssec.wsdl</wsdl>
                                </wsdlOption>
                            </wsdlOptions>
                        </configuration>
                        <goals>
                            <goal>wsdl2java</goal>
                        </goals>
                    </execution>
                </executions>
            </plugin>
            <plugin>
                <artifactId>maven-antrun-plugin</artifactId>
                <executions>
                    <execution>
                        <id>copyxmlfiles</id>
                        <phase>generate-sources</phase>
                        <goals>
                            <goal>run</goal>
                        </goals>
                        <configuration>
                            <tasks>
                                <copy file="${basedir}/src/demo/wssec/client/wssec.xml" todir="${basedir}/target/classes/demo/wssec/client" />
                                <copy file="${basedir}/src/demo/wssec/server/wssec.xml" todir="${basedir}/target/classes/demo/wssec/server" />
                            </tasks>
                        </configuration>
                    </execution>
                </executions>
            </plugin>
        </plugins>
    </build>
    <profiles>
        <profile>
            <id>server</id>
            <build>
                <defaultGoal>test</defaultGoal>
                <plugins>
                    <plugin>
                        <groupId>org.codehaus.mojo</groupId>
                        <artifactId>exec-maven-plugin</artifactId>
                        <executions>
                            <execution>
                                <phase>test</phase>
                                <goals>
                                    <goal>java</goal>
                                </goals>
                                <configuration>
                                    <mainClass>demo.wssec.server.Server</mainClass>
                                </configuration>
                            </execution>
                        </executions>
                    </plugin>
                </plugins>
            </build>
        </profile>
        <profile>
            <id>client</id>
            <build>
                <defaultGoal>test</defaultGoal>
                <plugins>
                    <plugin>
                        <groupId>org.codehaus.mojo</groupId>
                        <artifactId>exec-maven-plugin</artifactId>
                        <executions>
                            <execution>
                                <phase>test</phase>
                                <goals>
                                    <goal>java</goal>
                                </goals>
                                <configuration>
                                    <mainClass>demo.wssec.client.Client</mainClass>
                                </configuration>
                            </execution>
                        </executions>
                    </plugin>
                </plugins>
            </build>
        </profile>
    </profiles>
    <dependencies>
        <dependency>
            <groupId>org.apache.cxf</groupId>
            <artifactId>cxf-rt-frontend-jaxws</artifactId>
<<<<<<< HEAD
            <version>2.5.0-SNAPSHOT</version>
=======
            <version>2.4.2</version>
>>>>>>> e6669718
        </dependency>
        <dependency>
            <groupId>org.apache.cxf</groupId>
            <artifactId>cxf-rt-transports-http</artifactId>
<<<<<<< HEAD
            <version>2.5.0-SNAPSHOT</version>
=======
            <version>2.4.2</version>
>>>>>>> e6669718
        </dependency>
        <!-- Jetty is needed if you're using the CXFServlet -->
        <dependency>
            <groupId>org.apache.cxf</groupId>
            <artifactId>cxf-rt-transports-http-jetty</artifactId>
<<<<<<< HEAD
            <version>2.5.0-SNAPSHOT</version>
=======
            <version>2.4.2</version>
>>>>>>> e6669718
        </dependency>
        <dependency>
            <groupId>org.apache.cxf</groupId>
            <artifactId>cxf-rt-ws-rm</artifactId>
<<<<<<< HEAD
            <version>2.5.0-SNAPSHOT</version>
=======
            <version>2.4.2</version>
>>>>>>> e6669718
        </dependency>
        <dependency>
            <groupId>org.apache.cxf</groupId>
            <artifactId>cxf-rt-ws-security</artifactId>
<<<<<<< HEAD
            <version>2.5.0-SNAPSHOT</version>
=======
            <version>2.4.2</version>
>>>>>>> e6669718
        </dependency>
        <dependency>
            <groupId>org.apache.cxf</groupId>
            <artifactId>cxf-rt-ws-addr</artifactId>
<<<<<<< HEAD
            <version>2.5.0-SNAPSHOT</version>
=======
            <version>2.4.2</version>
>>>>>>> e6669718
        </dependency>
        <dependency>
            <groupId>org.apache.cxf</groupId>
            <artifactId>cxf-rt-ws-policy</artifactId>
<<<<<<< HEAD
            <version>2.5.0-SNAPSHOT</version>
=======
            <version>2.4.2</version>
>>>>>>> e6669718
        </dependency>
        <dependency>
            <groupId>org.apache.cxf</groupId>
            <artifactId>cxf-common-utilities</artifactId>
<<<<<<< HEAD
            <version>2.5.0-SNAPSHOT</version>
=======
            <version>2.4.2</version>
>>>>>>> e6669718
        </dependency>
    </dependencies>
</project><|MERGE_RESOLUTION|>--- conflicted
+++ resolved
@@ -21,20 +21,12 @@
     <groupId>org.apache.cxf.samples</groupId>
     <artifactId>wssec_ut</artifactId>
     <name>CXF WS-Security UT Demo</name>
-<<<<<<< HEAD
-    <version>2.5.0-SNAPSHOT</version>
-=======
     <version>2.4.2</version>
->>>>>>> e6669718
 
     <parent>
         <groupId>org.apache.cxf.samples</groupId>
         <artifactId>cxf-samples</artifactId>
-<<<<<<< HEAD
-        <version>2.5.0-SNAPSHOT</version>
-=======
         <version>2.4.2</version>
->>>>>>> e6669718
         <relativePath>../..</relativePath>
     </parent>
     <properties>
@@ -143,75 +135,43 @@
         <dependency>
             <groupId>org.apache.cxf</groupId>
             <artifactId>cxf-rt-frontend-jaxws</artifactId>
-<<<<<<< HEAD
-            <version>2.5.0-SNAPSHOT</version>
-=======
             <version>2.4.2</version>
->>>>>>> e6669718
         </dependency>
         <dependency>
             <groupId>org.apache.cxf</groupId>
             <artifactId>cxf-rt-transports-http</artifactId>
-<<<<<<< HEAD
-            <version>2.5.0-SNAPSHOT</version>
-=======
             <version>2.4.2</version>
->>>>>>> e6669718
         </dependency>
         <!-- Jetty is needed if you're using the CXFServlet -->
         <dependency>
             <groupId>org.apache.cxf</groupId>
             <artifactId>cxf-rt-transports-http-jetty</artifactId>
-<<<<<<< HEAD
-            <version>2.5.0-SNAPSHOT</version>
-=======
             <version>2.4.2</version>
->>>>>>> e6669718
         </dependency>
         <dependency>
             <groupId>org.apache.cxf</groupId>
             <artifactId>cxf-rt-ws-rm</artifactId>
-<<<<<<< HEAD
-            <version>2.5.0-SNAPSHOT</version>
-=======
             <version>2.4.2</version>
->>>>>>> e6669718
         </dependency>
         <dependency>
             <groupId>org.apache.cxf</groupId>
             <artifactId>cxf-rt-ws-security</artifactId>
-<<<<<<< HEAD
-            <version>2.5.0-SNAPSHOT</version>
-=======
             <version>2.4.2</version>
->>>>>>> e6669718
         </dependency>
         <dependency>
             <groupId>org.apache.cxf</groupId>
             <artifactId>cxf-rt-ws-addr</artifactId>
-<<<<<<< HEAD
-            <version>2.5.0-SNAPSHOT</version>
-=======
             <version>2.4.2</version>
->>>>>>> e6669718
         </dependency>
         <dependency>
             <groupId>org.apache.cxf</groupId>
             <artifactId>cxf-rt-ws-policy</artifactId>
-<<<<<<< HEAD
-            <version>2.5.0-SNAPSHOT</version>
-=======
             <version>2.4.2</version>
->>>>>>> e6669718
         </dependency>
         <dependency>
             <groupId>org.apache.cxf</groupId>
             <artifactId>cxf-common-utilities</artifactId>
-<<<<<<< HEAD
-            <version>2.5.0-SNAPSHOT</version>
-=======
             <version>2.4.2</version>
->>>>>>> e6669718
         </dependency>
     </dependencies>
 </project>