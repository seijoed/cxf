--- conflicted
+++ resolved
@@ -21,11 +21,7 @@
     <modelVersion>4.0.0</modelVersion>
     <groupId>org.apache.cxf</groupId>
     <artifactId>cxf</artifactId>
-<<<<<<< HEAD
-    <version>2.3.0-SNAPSHOT</version>
-=======
     <version>2.1.7</version>
->>>>>>> a0b8b388
     <name>Apache CXF</name>
     <url>http://cxf.apache.org</url>
 
@@ -48,37 +44,6 @@
         <compiler.fork>false</compiler.fork>
     </properties>
 
-<<<<<<< HEAD
-    <repositories>
-        <!-- java.net for msv, codehaus for woodstox, but we don't need either at the moment. -->
-        <!--
-              <repository>
-            <id>maven2-repository.dev.java.net</id>
-            <releases>
-              <enabled>false</enabled>
-            </releases>
-            <snapshots>
-              <enabled>true</enabled>
-              </snapshots>
-            <name>Java.net Repository for Maven</name>
-            <url>http://download.java.net/maven/2/</url>
-              </repository>
-              <repository>
-                <id>codehaus snapshots</id>
-            <releases>
-              <enabled>false</enabled>
-            </releases>
-            <snapshots>
-              <enabled>true</enabled>
-              </snapshots>
-            <name>Java.net Repository for Maven</name>
-            <url>http://snapshots.repository.codehaus.org</url>
-              </repository>
-        -->
-    </repositories>
-
-=======
->>>>>>> a0b8b388
     <distributionManagement>
         <repository>
             <id>apache.releases.https</id>
@@ -180,10 +145,15 @@
             <id>everything</id>
             <modules>
                 <module>distribution</module>
+                <module>tools/eclipse-plugin</module>
             </modules>
         </profile>
         <profile>
             <id>setup.eclipse</id>
+            <modules>
+                <!--module>distribution</module-->
+                <module>tools/eclipse-plugin</module>
+            </modules>
             <properties>
                 <eclipse.workspace.dir>${basedir}/../workspace</eclipse.workspace.dir>
             </properties>
@@ -332,7 +302,7 @@
                     <plugin>
                         <inherited>true</inherited>
                         <artifactId>maven-deploy-plugin</artifactId>
-                        <version>2.4</version>
+                        <version>2.3</version>
                         <configuration>
                             <altDeploymentRepository>${deploy.altRepository}</altDeploymentRepository>
                             <updateReleaseInfo>true</updateReleaseInfo>
@@ -357,6 +327,7 @@
             <id>deploy</id>
             <modules>
                 <module>distribution</module>
+                <module>tools/eclipse-plugin</module>
             </modules>
             <build>
                 <defaultGoal>deploy</defaultGoal>
@@ -408,24 +379,6 @@
                     <version>2.3.2</version>
                 </plugin>
                 <plugin>
-<<<<<<< HEAD
-                    <groupId>org.apache.felix</groupId>
-                    <artifactId>maven-bundle-plugin</artifactId>
-                    <version>2.0.0</version>
-                </plugin>
-                <plugin>
-                    <groupId>org.apache.maven.plugins</groupId>
-                    <artifactId>maven-clean-plugin</artifactId>
-                    <version>2.3</version>
-                </plugin>
-                <plugin>
-                    <groupId>org.apache.maven.plugins</groupId>
-                    <artifactId>maven-install-plugin</artifactId>
-                    <version>2.3</version>
-                </plugin>
-                <plugin>
-=======
->>>>>>> a0b8b388
                     <groupId>org.apache.maven.plugins</groupId>
                     <artifactId>maven-release-plugin</artifactId>
                     <version>2.0-beta-9</version>
@@ -441,7 +394,7 @@
                 <plugin>
                     <groupId>org.apache.maven.plugins</groupId>
                     <artifactId>maven-javadoc-plugin</artifactId>
-                    <version>2.5</version>
+                    <version>2.2</version>
                     <configuration>
                         <attach>true</attach>
                         <source>1.5</source>
@@ -471,7 +424,7 @@
                 <plugin>
                     <groupId>org.apache.maven.plugins</groupId>
                     <artifactId>maven-antrun-plugin</artifactId>
-                    <version>1.3</version>
+                    <version>1.1</version>
                 </plugin>
                 <plugin>
                     <groupId>org.apache.maven.plugins</groupId>
@@ -508,37 +461,7 @@
                 <plugin>
                     <groupId>org.apache.maven.plugins</groupId>
                     <artifactId>maven-dependency-plugin</artifactId>
-                    <version>2.1</version>
-                </plugin>
-                <plugin>
-                    <groupId>org.apache.maven.plugins</groupId>
-                    <artifactId>maven-shade-plugin</artifactId>
-                    <version>1.2.1</version>
-                </plugin>
-                <plugin>
-                    <groupId>org.apache.maven.plugins</groupId>
-                    <artifactId>maven-site-plugin</artifactId>
-                    <version>2.0.1</version>
-                </plugin>
-                <plugin>
-                    <groupId>org.apache.maven.plugins</groupId>
-                    <artifactId>maven-deploy-plugin</artifactId>
-                    <version>2.4</version>
-                </plugin>
-                <plugin>
-                    <groupId>org.apache.maven.plugins</groupId>
-                    <artifactId>maven-surefire-report-plugin</artifactId>
-                    <version>2.4.3</version>
-                </plugin>
-                <plugin>
-                    <groupId>org.apache.maven.plugins</groupId>
-                    <artifactId>maven-project-info-reports-plugin</artifactId>
-                    <version>2.1.1</version>
-                </plugin>
-                <plugin>
-                    <groupId>org.apache.maven.plugins</groupId>
-                    <artifactId>maven-plugin-plugin</artifactId>
-                    <version>2.5</version>
+                    <version>2.0</version>
                 </plugin>
                 <plugin>
                     <groupId>org.apache.maven.plugins</groupId>
